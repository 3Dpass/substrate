--- conflicted
+++ resolved
@@ -32,12 +32,7 @@
 
 [dev-dependencies]
 substrate-test-runtime-client = { version = "2.0.0", path = "../../../../test-utils/runtime/client" }
-<<<<<<< HEAD
-sp-tracing = { version = "4.0.0-dev", path = "../../../../primitives/tracing" }
+sp-tracing = { version = "4.0.0", path = "../../../../primitives/tracing" }
 sc-transaction-pool = { version = "4.0.0-dev", path = "../../../../client/transaction-pool" }
 tokio = "1.14"
-assert_matches = "1.3.0"
-=======
-sp-tracing = { version = "4.0.0", path = "../../../../primitives/tracing" }
-sc-transaction-pool = { version = "4.0.0-dev", path = "../../../../client/transaction-pool" }
->>>>>>> be75e554
+assert_matches = "1.3.0"