[package]
description = "Endpoint to expose Prometheus metrics"
name = "substrate-prometheus-endpoint"
version = "0.10.0-dev"
license = "Apache-2.0"
authors = ["Parity Technologies <admin@parity.io>"]
edition = "2021"
homepage = "https://substrate.io"
repository = "https://github.com/paritytech/substrate/"
readme = "README.md"

[package.metadata.docs.rs]
targets = ["x86_64-unknown-linux-gnu"]

[dependencies]
log = "0.4.8"
prometheus = { version = "0.13.0", default-features = false }
futures-util = { version = "0.3.19", default-features = false, features = ["io"] }
thiserror = "1.0"
<<<<<<< HEAD
async-std = { version = "1.10.0", features = ["unstable"] }
tokio = "1.15.0"
=======
tokio = { version = "1.15", features = ["parking_lot"] }
>>>>>>> 1321c6f0
hyper = { version = "0.14.16", default-features = false, features = ["http1", "server", "tcp"] }

[dev-dependencies]
hyper = { version = "0.14.16", features = ["client"] }
tokio = { version = "1.15.0", features = ["rt-multi-thread"] }<|MERGE_RESOLUTION|>--- conflicted
+++ resolved
@@ -17,12 +17,7 @@
 prometheus = { version = "0.13.0", default-features = false }
 futures-util = { version = "0.3.19", default-features = false, features = ["io"] }
 thiserror = "1.0"
-<<<<<<< HEAD
-async-std = { version = "1.10.0", features = ["unstable"] }
-tokio = "1.15.0"
-=======
 tokio = { version = "1.15", features = ["parking_lot"] }
->>>>>>> 1321c6f0
 hyper = { version = "0.14.16", default-features = false, features = ["http1", "server", "tcp"] }
 
 [dev-dependencies]
