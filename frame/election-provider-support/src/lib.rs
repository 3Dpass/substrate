// This file is part of Substrate.

// Copyright (C) 2020 Parity Technologies (UK) Ltd.
// SPDX-License-Identifier: Apache-2.0

// Licensed under the Apache License, Version 2.0 (the "License");
// you may not use this file except in compliance with the License.
// You may obtain a copy of the License at
//
// 	http://www.apache.org/licenses/LICENSE-2.0
//
// Unless required by applicable law or agreed to in writing, software
// distributed under the License is distributed on an "AS IS" BASIS,
// WITHOUT WARRANTIES OR CONDITIONS OF ANY KIND, either express or implied.
// See the License for the specific language governing permissions and
// limitations under the License.

//! Primitive traits for providing election functionality.
//!
//! This crate provides two traits that could interact to enable extensible election functionality
//! within FRAME pallets.
//!
//! Something that will provide the functionality of election will implement [`ElectionProvider`],
//! whilst needing an associated [`ElectionProvider::DataProvider`], which needs to be fulfilled by
//! an entity implementing [`ElectionDataProvider`]. Most often, *the data provider is* the receiver
//! of the election, resulting in a diagram as below:
//!
//! ```ignore
//!                                         ElectionDataProvider
//!                          <------------------------------------------+
//!                          |                                          |
//!                          v                                          |
//!                    +-----+----+                              +------+---+
//!                    |          |                              |          |
//! pallet-do-election |          |                              |          | pallet-needs-election
//!                    |          |                              |          |
//!                    |          |                              |          |
//!                    +-----+----+                              +------+---+
//!                          |                                          ^
//!                          |                                          |
//!                          +------------------------------------------+
//!                                         ElectionProvider
//! ```
//!
//! > It could also be possible that a third party pallet (C), provides the data of election to an
//! > election provider (B), which then passes the election result to another pallet (A).
//!
//! ## Election Types
//!
//! Typically, two types of elections exist:
//!
//! 1. **Stateless**: Election data is provided, and the election result is immediately ready.
//! 2. **Stateful**: Election data is is queried ahead of time, and the election result might be
//!    ready some number of blocks in the future.
//!
//! To accommodate both type of elections in one trait, the traits lean toward **stateful
//! election**, as it is more general than the stateless. This is why [`ElectionProvider::elect`]
//! has no parameters. All value and type parameter must be provided by the [`ElectionDataProvider`]
//! trait, even if the election happens immediately.
//!
//! ## Election Data
//!
//! The data associated with an election, essentially what the [`ElectionDataProvider`] must convey
//! is as follows:
//!
//! 1. A list of voters, with their stake.
//! 2. A list of targets (i.e. _candidates_).
//! 3. A number of desired targets to be elected (i.e. _winners_)
//!
//! In addition to that, the [`ElectionDataProvider`] must also hint [`ElectionProvider`] at when
//! the next election might happen ([`ElectionDataProvider::next_election_prediction`]). A stateless
//! election provider would probably ignore this. A stateful election provider can use this to
//! prepare the election result in advance.
//!
//! Nonetheless, an [`ElectionProvider`] shan't rely on this and should preferably provide some
//! means of fallback election as well, in case the `elect` was called immaturely early.
//!
//! ## Example
//!
//! ```rust
//! # use frame_election_provider_support::{*, data_provider, PageIndex};
//! # use sp_npos_elections::{Support, Assignment};
//!
//! type AccountId = u64;
//! type Balance = u64;
//! type BlockNumber = u32;
//!
//! mod data_provider_mod {
//!     use super::*;
//!
//!     pub trait Config: Sized {
//!         type ElectionProvider: ElectionProvider<
//!             AccountId = AccountId,
//!             BlockNumber = BlockNumber,
//!             DataProvider = Pallet<Self>,
//!         >;
//!     }
//!
//!     pub struct Pallet<T: Config>(std::marker::PhantomData<T>);
//!
<<<<<<< HEAD
//!     impl<T: Config> ElectionDataProvider<AccountId, BlockNumber> for Module<T> {
//!         type MaxVotesPerVoter: frame_support::ConstU32<1>;
//!         fn desired_targets() -> data_provider::Result<u32> {
//!             Ok(1)
//!         }
//!         fn voters(maybe_max_len: Option<usize>, _page: PageIndex)
//!         -> data_provider::Result<Vec<(AccountId, VoteWeight, Vec<AccountId>)>>
=======
//!     impl<T: Config> ElectionDataProvider for Pallet<T> {
//!         type AccountId = AccountId;
//!         type BlockNumber = BlockNumber;
//!         const MAXIMUM_VOTES_PER_VOTER: u32 = 1;
//!
//!         fn desired_targets() -> data_provider::Result<u32> {
//!             Ok(1)
//!         }
//!         fn voters(maybe_max_len: Option<usize>)
//!           -> data_provider::Result<Vec<(AccountId, VoteWeight, Vec<AccountId>)>>
>>>>>>> 7f68a8be
//!         {
//!             Ok(Default::default())
//!         }
//!         fn targets(maybe_max_len: Option<usize>, _page: PageIndex) -> data_provider::Result<Vec<AccountId>> {
//!             Ok(vec![10, 20, 30])
//!         }
//!         fn next_election_prediction(now: BlockNumber) -> BlockNumber {
//!             0
//!         }
//!     }
//! }
//!
//!
//! mod generic_election_provider {
//!     use super::*;
//!
//!     pub struct GenericElectionProvider<T: Config>(std::marker::PhantomData<T>);
//!
//!     pub trait Config {
//!         type DataProvider: ElectionDataProvider<AccountId=AccountId, BlockNumber = BlockNumber>;
//!     }
//!
//!     impl<T: Config> ElectionProvider for GenericElectionProvider<T> {
//!         type AccountId = AccountId;
//!         type BlockNumber = BlockNumber;
//!         type Error = &'static str;
//!         type DataProvider = T::DataProvider;
//!         type Pages = ();
//!
//!         fn elect(_page: PageIndex) -> Result<Supports<AccountId>, Self::Error> {
//!             Self::DataProvider::targets(None, 0)
//!                 .map_err(|_| "failed to elect")
//!                 .map(|t| vec![(t[0], Support::default())])
//!         }
//!     }
//! }
//!
//! mod runtime {
//!     use super::generic_election_provider;
//!     use super::data_provider_mod;
//!     use super::AccountId;
//!
//!     struct Runtime;
//!     impl generic_election_provider::Config for Runtime {
//!         type DataProvider = data_provider_mod::Pallet<Runtime>;
//!     }
//!
//!     impl data_provider_mod::Config for Runtime {
//!         type ElectionProvider = generic_election_provider::GenericElectionProvider<Runtime>;
//!     }
//!
//! }
//!
//! # fn main() {}
//! ```

#![cfg_attr(not(feature = "std"), no_std)]

pub mod onchain;

use codec::{Decode, Encode, MaxEncodedLen};
use frame_support::{
	traits::{ConstU32, Get},
	BoundedVec, RuntimeDebug,
};
use sp_npos_elections::EvaluateSupport;
use sp_std::{fmt::Debug, prelude::*};

/// Re-export some type as they are used in the interface.
pub use sp_arithmetic::PerThing;
pub use sp_npos_elections::{
	Assignment, ElectionResult, ExtendedBalance, IdentifierT, NposSolution, PerThing128, Support,
	Supports, VoteWeight,
};

/// Types that are used by the data provider trait.
pub mod data_provider {
	/// Alias for the result type of the election data provider.
	pub type Result<T> = sp_std::result::Result<T, &'static str>;
}

/// The index used to indicate the page number.
///
/// A u8 would have probably been enough until the end of universe, but since we use this as the
/// bound of `BoundedVec` and similar, using `u32` will save us some hassle.
pub type PageIndex = u32;

/// Something that can provide the data to an [`ElectionProvider`].
pub trait ElectionDataProvider {
	/// The account identifier type.
	type AccountId;

	/// The block number type.
	type BlockNumber;

	/// Maximum number of votes per voter that this data provider is providing.
	type MaxVotesPerVoter: Get<u32>;

	/// All possible targets for the election, i.e. the candidates.
	///
	/// If `maybe_page_size` is `Some(v)` then the resulting vector MUST NOT be longer than `v`
	/// items long.
	///
	/// This should be implemented as a self-weighing function. The implementor should register its
	/// appropriate weight at the end of execution with the system pallet directly.
<<<<<<< HEAD
	fn targets(
		maybe_max_len: Option<usize>,
		remaining_pages: PageIndex,
	) -> data_provider::Result<Vec<AccountId>>;
=======
	fn targets(maybe_max_len: Option<usize>) -> data_provider::Result<Vec<Self::AccountId>>;
>>>>>>> 7f68a8be

	/// All possible voters for the election.
	///
	/// Note that if a notion of self-vote exists, it should be represented here.
	///
	/// If `maybe_page_size` is `Some(v)` then the resulting vector MUST NOT be longer than `v`
	/// items long.
	///
	/// This should be implemented as a self-weighing function. The implementor should register its
	/// appropriate weight at the end of execution with the system pallet directly.
	fn voters(
		maybe_max_len: Option<usize>,
<<<<<<< HEAD
		remaining_pages: PageIndex,
	) -> data_provider::Result<
		Vec<(AccountId, VoteWeight, BoundedVec<AccountId, Self::MaxVotesPerVoter>)>,
	>;
=======
	) -> data_provider::Result<Vec<(Self::AccountId, VoteWeight, Vec<Self::AccountId>)>>;
>>>>>>> 7f68a8be

	/// The number of targets to elect.
	///
	/// This should be implemented as a self-weighing function. The implementor should register its
	/// appropriate weight at the end of execution with the system pallet directly.
	fn desired_targets() -> data_provider::Result<u32>;

	/// Provide a best effort prediction about when the next election is about to happen.
	///
	/// In essence, the implementor should predict with this function when it will trigger the
	/// [`ElectionProvider::elect`].
	///
	/// This is only useful for stateful election providers.
	fn next_election_prediction(now: Self::BlockNumber) -> Self::BlockNumber;

	/// Utility function only to be used in benchmarking scenarios, to be implemented optionally,
	/// else a noop.
	#[cfg(any(feature = "runtime-benchmarks", test))]
	fn put_snapshot(
		_voters: Vec<(Self::AccountId, VoteWeight, Vec<Self::AccountId>)>,
		_targets: Vec<Self::AccountId>,
		_target_stake: Option<VoteWeight>,
	) {
	}

	/// Utility function only to be used in benchmarking scenarios, to be implemented optionally,
	/// else a noop.
	///
	/// Same as `put_snapshot`, but can add a single voter one by one.
	#[cfg(any(feature = "runtime-benchmarks", test))]
	fn add_voter(_voter: Self::AccountId, _weight: VoteWeight, _targets: Vec<Self::AccountId>) {}

	/// Utility function only to be used in benchmarking scenarios, to be implemented optionally,
	/// else a noop.
	///
	/// Same as `put_snapshot`, but can add a single voter one by one.
	#[cfg(any(feature = "runtime-benchmarks", test))]
	fn add_target(_target: Self::AccountId) {}

	/// Clear all voters and targets.
	#[cfg(any(feature = "runtime-benchmarks", test))]
	fn clear() {}
}

/// An election data provider that should only be used for testing.
#[cfg(feature = "std")]
<<<<<<< HEAD
impl<AccountId, BlockNumber> ElectionDataProvider<AccountId, BlockNumber> for () {
	type MaxVotesPerVoter = ConstU32<0>;
	fn targets(_: Option<usize>, _: PageIndex) -> data_provider::Result<Vec<AccountId>> {
=======
pub struct TestDataProvider<X>(sp_std::marker::PhantomData<X>);

#[cfg(feature = "std")]
impl<AccountId, BlockNumber> ElectionDataProvider for TestDataProvider<(AccountId, BlockNumber)> {
	type AccountId = AccountId;
	type BlockNumber = BlockNumber;

	const MAXIMUM_VOTES_PER_VOTER: u32 = 0;
	fn targets(_maybe_max_len: Option<usize>) -> data_provider::Result<Vec<AccountId>> {
>>>>>>> 7f68a8be
		Ok(Default::default())
	}
	fn voters(
		_maybe_max_len: Option<usize>,
		_: PageIndex,
	) -> data_provider::Result<
		Vec<(AccountId, VoteWeight, BoundedVec<AccountId, Self::MaxVotesPerVoter>)>,
	> {
		Ok(Default::default())
	}
	fn desired_targets() -> data_provider::Result<u32> {
		Ok(Default::default())
	}
	fn next_election_prediction(now: BlockNumber) -> BlockNumber {
		now
	}
}

/// Something that can compute the result of an election and pass it back to the caller.
///
/// This trait only provides an interface to _request_ an election, i.e.
/// [`ElectionProvider::elect`]. That data required for the election need to be passed to the
/// implemented of this trait through [`ElectionProvider::DataProvider`].
pub trait ElectionProvider {
	/// The account identifier type.
	type AccountId;

	/// The block number type.
	type BlockNumber;

	/// The error type that is returned by the provider.
	type Error: Debug;

	/// The data provider of the election.
	type DataProvider: ElectionDataProvider<
		AccountId = Self::AccountId,
		BlockNumber = Self::BlockNumber,
	>;

	type MaxBackingCountPerTarget: Get<u32>;
	type MaxSupportsPerPage: Get<u32>;

	/// The number of pages of support that this election provider can return.
	///
	/// All calls to `elect` must therefore be in the range of `PAGES-1 .. 0`.
	type Pages: frame_support::traits::Get<PageIndex>;

	/// Elect a new set of winners.
	///
	/// The result is returned in a target major format, namely as vector of supports.
	///
	/// This should be implemented as a self-weighing function. The implementor should register its
	/// appropriate weight at the end of execution with the system pallet directly.
<<<<<<< HEAD
	fn elect(
		remaining: PageIndex,
	) -> Result<
		BoundedVec<
			(AccountId, BoundedSupport<AccountId, Self::MaxBackingCountPerTarget>),
			Self::MaxSupportsPerPage,
		>,
		Self::Error,
	>;

	/// The index of the most significant page of the election result that is to be returned. This
	/// is typically [`Pages`] minus one, but is left open.
	fn msp() -> PageIndex {
		Self::Pages::get().saturating_sub(1)
	}

	/// The index of the least significant page of the election result that is to be returned. This
	/// is typically 0, but is left open.
	fn lsp() -> PageIndex {
		0
	}
=======
	fn elect() -> Result<Supports<Self::AccountId>, Self::Error>;
>>>>>>> 7f68a8be
}

/// An election provider to be used only for testing.
#[cfg(feature = "std")]
pub struct NoElection<X>(sp_std::marker::PhantomData<X>);

#[cfg(feature = "std")]
impl<AccountId, BlockNumber> ElectionProvider for NoElection<(AccountId, BlockNumber)> {
	type AccountId = AccountId;
	type BlockNumber = BlockNumber;
	type Error = &'static str;
<<<<<<< HEAD
	type DataProvider = ();
	type Pages = frame_support::traits::ConstU32<1>;
	type MaxBackingCountPerTarget = ();
	type MaxSupportsPerPage = ();

	fn elect(
		_: PageIndex,
	) -> Result<
		BoundedVec<
			(AccountId, BoundedSupport<AccountId, Self::MaxBackingCountPerTarget>),
			Self::MaxSupportsPerPage,
		>,
		Self::Error,
	> {
		Err("<() as ElectionProvider> cannot do anything.")
=======
	type DataProvider = TestDataProvider<(AccountId, BlockNumber)>;

	fn elect() -> Result<Supports<AccountId>, Self::Error> {
		Err("<NoElection as ElectionProvider> cannot do anything.")
>>>>>>> 7f68a8be
	}
}

/// A utility trait for something to implement `ElectionDataProvider` in a sensible way.
///
/// This is generic over `AccountId` and it can represent a validator, a nominator, or any other
/// entity.
///
/// To simplify the trait, the `VoteWeight` is hardcoded as the weight of each entity. The weights
/// are ascending, the higher, the better. In the long term, if this trait ends up having use cases
/// outside of the election context, it is easy enough to make it generic over the `VoteWeight`.
///
/// Something that implements this trait will do a best-effort sort over ids, and thus can be
/// used on the implementing side of [`ElectionDataProvider`].
pub trait SortedListProvider<AccountId> {
	/// The list's error type.
	type Error: sp_std::fmt::Debug;

	/// An iterator over the list, which can have `take` called on it.
	fn iter() -> Box<dyn Iterator<Item = AccountId>>;

	/// Returns an iterator over the list, starting from the given voter.
	///
	/// May return an error if `start` is invalid.
	fn iter_from(start: &AccountId) -> Result<Box<dyn Iterator<Item = AccountId>>, Self::Error>;

	/// The current count of ids in the list.
	fn count() -> u32;

	/// Return true if the list already contains `id`.
	fn contains(id: &AccountId) -> bool;

	/// Hook for inserting a new id.
	fn on_insert(id: AccountId, weight: VoteWeight) -> Result<(), Self::Error>;

	/// Hook for updating a single id.
	fn on_update(id: &AccountId, weight: VoteWeight);

	/// Hook for removing am id from the list.
	fn on_remove(id: &AccountId);

	/// Regenerate this list from scratch. Returns the count of items inserted.
	///
	/// This should typically only be used at a runtime upgrade.
	///
	/// ## WARNING
	///
	/// This function should be called with care, regenerate will remove the current list write the
	/// new list, which can lead to too many storage accesses, exhausting the block weight.
	fn unsafe_regenerate(
		all: impl IntoIterator<Item = AccountId>,
		weight_of: Box<dyn Fn(&AccountId) -> VoteWeight>,
	) -> u32;

	/// Remove all items from the list.
	///
	/// ## WARNING
	///
	/// This function should never be called in production settings because it can lead to an
	/// unbounded amount of storage accesses.
	fn unsafe_clear();

	/// Sanity check internal state of list. Only meant for debug compilation.
	fn sanity_check() -> Result<(), &'static str>;

	/// If `who` changes by the returned amount they are guaranteed to have a worst case change
	/// in their list position.
	#[cfg(feature = "runtime-benchmarks")]
	fn weight_update_worst_case(_who: &AccountId, _is_increase: bool) -> VoteWeight {
		VoteWeight::MAX
	}
}

/// Something that can provide the `VoteWeight` of an account. Similar to [`ElectionProvider`] and
/// [`ElectionDataProvider`], this should typically be implementing by whoever is supposed to *use*
/// `SortedListProvider`.
pub trait VoteWeightProvider<AccountId> {
	/// Get the current `VoteWeight` of `who`.
	fn vote_weight(who: &AccountId) -> VoteWeight;

	/// For tests and benchmarks, set the `VoteWeight`.
	#[cfg(any(feature = "runtime-benchmarks", test))]
	fn set_vote_weight_of(_: &AccountId, _: VoteWeight) {}
}

/// Something that can compute the result to an NPoS solution.
pub trait NposSolver {
	/// The account identifier type of this solver.
	type AccountId: sp_npos_elections::IdentifierT;
	/// The accuracy of this solver. This will affect the accuracy of the output.
	type Accuracy: PerThing128;
	/// The error type of this implementation.
	type Error: sp_std::fmt::Debug + sp_std::cmp::PartialEq + Clone;

	/// Solve an NPoS solution with the given `voters`, `targets`, and select `to_elect` count
	/// of `targets`.
	fn solve(
		to_elect: usize,
		targets: Vec<Self::AccountId>,
		voters: Vec<(Self::AccountId, VoteWeight, Vec<Self::AccountId>)>,
	) -> Result<ElectionResult<Self::AccountId, Self::Accuracy>, Self::Error>;
}

/// A wrapper for [`sp_npos_elections::seq_phragmen`] that implements [`NposSolver`]. See the
/// documentation of [`sp_npos_elections::seq_phragmen`] for more info.
pub struct SequentialPhragmen<AccountId, Accuracy, Balancing = ()>(
	sp_std::marker::PhantomData<(AccountId, Accuracy, Balancing)>,
);

impl<
		AccountId: IdentifierT,
		Accuracy: PerThing128,
		Balancing: Get<Option<(usize, ExtendedBalance)>>,
	> NposSolver for SequentialPhragmen<AccountId, Accuracy, Balancing>
{
	type AccountId = AccountId;
	type Accuracy = Accuracy;
	type Error = sp_npos_elections::Error;
	fn solve(
		winners: usize,
		targets: Vec<Self::AccountId>,
		voters: Vec<(Self::AccountId, VoteWeight, Vec<Self::AccountId>)>,
	) -> Result<ElectionResult<Self::AccountId, Self::Accuracy>, Self::Error> {
		sp_npos_elections::seq_phragmen(winners, targets, voters, Balancing::get())
	}
}

/// A wrapper for [`sp_npos_elections::phragmms()`] that implements [`NposSolver`]. See the
/// documentation of [`sp_npos_elections::phragmms()`] for more info.
pub struct PhragMMS<AccountId, Accuracy, Balancing = ()>(
	sp_std::marker::PhantomData<(AccountId, Accuracy, Balancing)>,
);

impl<
		AccountId: IdentifierT,
		Accuracy: PerThing128,
		Balancing: Get<Option<(usize, ExtendedBalance)>>,
	> NposSolver for PhragMMS<AccountId, Accuracy, Balancing>
{
	type AccountId = AccountId;
	type Accuracy = Accuracy;
	type Error = sp_npos_elections::Error;
	fn solve(
		winners: usize,
		targets: Vec<Self::AccountId>,
		voters: Vec<(Self::AccountId, VoteWeight, Vec<Self::AccountId>)>,
	) -> Result<ElectionResult<Self::AccountId, Self::Accuracy>, Self::Error> {
		sp_npos_elections::phragmms(winners, targets, voters, Balancing::get())
	}
}

/// A bounded equivalent to [`sp_npos_elections::Support`].
#[derive(
	Default, RuntimeDebug, Encode, Decode, Eq, PartialEq, scale_info::TypeInfo, MaxEncodedLen,
)]
pub struct BoundedSupport<AccountId, Bound: Get<u32>> {
	/// Total support.
	pub total: ExtendedBalance,
	/// Support from voters.
	pub voters: BoundedVec<(AccountId, ExtendedBalance), Bound>,
}

// NOTE: the derive clone does not generate the right code here, sadly.
impl<AccountId: Clone, Bound: Get<u32>> Clone for BoundedSupport<AccountId, Bound> {
	fn clone(&self) -> Self {
		Self { voters: self.voters.clone(), total: self.total }
	}
}

// impl<AccountId, Bound: Get<u32>> BoundedSupport<AccountId, Bound> {
// 	fn into_unbounded(self) -> sp_npos_elections::Support<AccountId> {
// 		sp_npos_elections::Support { voters: self.voters.into_inner(), ..self }
// 	}
// }

impl<AccountId, Bound: Get<u32>> Into<sp_npos_elections::Support<AccountId>>
	for BoundedSupport<AccountId, Bound>
{
	fn into(self) -> sp_npos_elections::Support<AccountId> {
		sp_npos_elections::Support { voters: self.voters.into_inner(), total: self.total }
	}
}

/// A bounded equivalent to [`sp_npos_elections::EvaluateSupport`].
pub trait EvaluateBoundedSupports {
	fn evaluate_bounded(&self) -> sp_npos_elections::ElectionScore;
}

impl<AccountId: sp_npos_elections::IdentifierT, BInner: Get<u32>, BOuter: Get<u32>>
	EvaluateBoundedSupports for BoundedVec<(AccountId, BoundedSupport<AccountId, BInner>), BOuter>
{
	fn evaluate_bounded(&self) -> sp_npos_elections::ElectionScore {
		// TODO: for now we just do this with something like endless allocations, as if we totally
		// YOLO, but this ain't good. On the flip side, we reuse code.
		let supports = self.clone().into_inner();
		let supports = supports.into_iter().map(|(a, s)| (a, s.into())).collect::<Vec<_>>();
		supports.evaluate()
	}
}

impl<AccountId, Bound: Get<u32>> TryFrom<sp_npos_elections::Support<AccountId>>
	for BoundedSupport<AccountId, Bound>
{
	type Error = &'static str;
	fn try_from(s: sp_npos_elections::Support<AccountId>) -> Result<Self, Self::Error> {
		let voters = s.voters.try_into().map_err(|_| "voters bound not respected")?;
		Ok(Self { voters, total: s.total })
	}
}

pub trait TryIntoBoundedSupports<AccountId, BInner: Get<u32>, BOuter: Get<u32>> {
	fn try_into_bounded_supports(
		self,
	) -> Result<BoundedVec<(AccountId, BoundedSupport<AccountId, BInner>), BOuter>, ()>;
}

impl<AccountId, BInner: Get<u32>, BOuter: Get<u32>>
	TryIntoBoundedSupports<AccountId, BInner, BOuter> for sp_npos_elections::Supports<AccountId>
{
	fn try_into_bounded_supports(
		self,
	) -> Result<BoundedVec<(AccountId, BoundedSupport<AccountId, BInner>), BOuter>, ()> {
		let inner_bounded_supports = self
			.into_iter()
			.map(|(a, s)| <BoundedSupport<AccountId, BInner>>::try_from(s).map(|ss| (a, ss)))
			.collect::<Result<Vec<_>, _>>()
			.map_err(|_| ())?;
		let outer_bounded_supports: BoundedVec<_, BOuter> =
			inner_bounded_supports.try_into().map_err(|_| ())?;
		Ok(outer_bounded_supports)
	}
}<|MERGE_RESOLUTION|>--- conflicted
+++ resolved
@@ -98,26 +98,16 @@
 //!
 //!     pub struct Pallet<T: Config>(std::marker::PhantomData<T>);
 //!
-<<<<<<< HEAD
-//!     impl<T: Config> ElectionDataProvider<AccountId, BlockNumber> for Module<T> {
-//!         type MaxVotesPerVoter: frame_support::ConstU32<1>;
+//!     impl<T: Config> ElectionDataProvider for Pallet<T> {
+//!         type AccountId = AccountId;
+//!         type BlockNumber = BlockNumber;
+//!         const MAXIMUM_VOTES_PER_VOTER: u32 = 1;
+//!
 //!         fn desired_targets() -> data_provider::Result<u32> {
 //!             Ok(1)
 //!         }
 //!         fn voters(maybe_max_len: Option<usize>, _page: PageIndex)
-//!         -> data_provider::Result<Vec<(AccountId, VoteWeight, Vec<AccountId>)>>
-=======
-//!     impl<T: Config> ElectionDataProvider for Pallet<T> {
-//!         type AccountId = AccountId;
-//!         type BlockNumber = BlockNumber;
-//!         const MAXIMUM_VOTES_PER_VOTER: u32 = 1;
-//!
-//!         fn desired_targets() -> data_provider::Result<u32> {
-//!             Ok(1)
-//!         }
-//!         fn voters(maybe_max_len: Option<usize>)
 //!           -> data_provider::Result<Vec<(AccountId, VoteWeight, Vec<AccountId>)>>
->>>>>>> 7f68a8be
 //!         {
 //!             Ok(Default::default())
 //!         }
@@ -179,10 +169,8 @@
 pub mod onchain;
 
 use codec::{Decode, Encode, MaxEncodedLen};
-use frame_support::{
-	traits::{ConstU32, Get},
-	BoundedVec, RuntimeDebug,
-};
+use frame_support::{traits::Get, BoundedVec, RuntimeDebug};
+use scale_info::TypeInfo;
 use sp_npos_elections::EvaluateSupport;
 use sp_std::{fmt::Debug, prelude::*};
 
@@ -190,7 +178,7 @@
 pub use sp_arithmetic::PerThing;
 pub use sp_npos_elections::{
 	Assignment, ElectionResult, ExtendedBalance, IdentifierT, NposSolution, PerThing128, Support,
-	Supports, VoteWeight,
+	VoteWeight,
 };
 
 /// Types that are used by the data provider trait.
@@ -223,14 +211,10 @@
 	///
 	/// This should be implemented as a self-weighing function. The implementor should register its
 	/// appropriate weight at the end of execution with the system pallet directly.
-<<<<<<< HEAD
 	fn targets(
 		maybe_max_len: Option<usize>,
 		remaining_pages: PageIndex,
-	) -> data_provider::Result<Vec<AccountId>>;
-=======
-	fn targets(maybe_max_len: Option<usize>) -> data_provider::Result<Vec<Self::AccountId>>;
->>>>>>> 7f68a8be
+	) -> data_provider::Result<Vec<Self::AccountId>>;
 
 	/// All possible voters for the election.
 	///
@@ -243,14 +227,8 @@
 	/// appropriate weight at the end of execution with the system pallet directly.
 	fn voters(
 		maybe_max_len: Option<usize>,
-<<<<<<< HEAD
 		remaining_pages: PageIndex,
-	) -> data_provider::Result<
-		Vec<(AccountId, VoteWeight, BoundedVec<AccountId, Self::MaxVotesPerVoter>)>,
-	>;
-=======
-	) -> data_provider::Result<Vec<(Self::AccountId, VoteWeight, Vec<Self::AccountId>)>>;
->>>>>>> 7f68a8be
+	) -> data_provider::Result<Vec<Voter<Self::AccountId, Self::MaxVotesPerVoter>>>;
 
 	/// The number of targets to elect.
 	///
@@ -270,7 +248,11 @@
 	/// else a noop.
 	#[cfg(any(feature = "runtime-benchmarks", test))]
 	fn put_snapshot(
-		_voters: Vec<(Self::AccountId, VoteWeight, Vec<Self::AccountId>)>,
+		_voters: Vec<(
+			Self::AccountId,
+			VoteWeight,
+			BoundedVec<Self::AccountId, Self::MaxVotesPerVoter>,
+		)>,
 		_targets: Vec<Self::AccountId>,
 		_target_stake: Option<VoteWeight>,
 	) {
@@ -281,7 +263,12 @@
 	///
 	/// Same as `put_snapshot`, but can add a single voter one by one.
 	#[cfg(any(feature = "runtime-benchmarks", test))]
-	fn add_voter(_voter: Self::AccountId, _weight: VoteWeight, _targets: Vec<Self::AccountId>) {}
+	fn add_voter(
+		_voter: Self::AccountId,
+		_weight: VoteWeight,
+		_targets: BoundedVec<Self::AccountId, Self::MaxVotesPerVoter>,
+	) {
+	}
 
 	/// Utility function only to be used in benchmarking scenarios, to be implemented optionally,
 	/// else a noop.
@@ -297,29 +284,24 @@
 
 /// An election data provider that should only be used for testing.
 #[cfg(feature = "std")]
-<<<<<<< HEAD
-impl<AccountId, BlockNumber> ElectionDataProvider<AccountId, BlockNumber> for () {
-	type MaxVotesPerVoter = ConstU32<0>;
-	fn targets(_: Option<usize>, _: PageIndex) -> data_provider::Result<Vec<AccountId>> {
-=======
 pub struct TestDataProvider<X>(sp_std::marker::PhantomData<X>);
 
 #[cfg(feature = "std")]
 impl<AccountId, BlockNumber> ElectionDataProvider for TestDataProvider<(AccountId, BlockNumber)> {
 	type AccountId = AccountId;
 	type BlockNumber = BlockNumber;
-
-	const MAXIMUM_VOTES_PER_VOTER: u32 = 0;
-	fn targets(_maybe_max_len: Option<usize>) -> data_provider::Result<Vec<AccountId>> {
->>>>>>> 7f68a8be
+	type MaxVotesPerVoter = ();
+
+	fn targets(
+		_maybe_max_len: Option<usize>,
+		_: PageIndex,
+	) -> data_provider::Result<Vec<AccountId>> {
 		Ok(Default::default())
 	}
 	fn voters(
 		_maybe_max_len: Option<usize>,
 		_: PageIndex,
-	) -> data_provider::Result<
-		Vec<(AccountId, VoteWeight, BoundedVec<AccountId, Self::MaxVotesPerVoter>)>,
-	> {
+	) -> data_provider::Result<Vec<Voter<Self::AccountId, Self::MaxVotesPerVoter>>> {
 		Ok(Default::default())
 	}
 	fn desired_targets() -> data_provider::Result<u32> {
@@ -351,7 +333,11 @@
 		BlockNumber = Self::BlockNumber,
 	>;
 
-	type MaxBackingCountPerTarget: Get<u32>;
+	/// Maximum number of backers that a single support may have, in the results returned from this
+	/// election provider.
+	type MaxBackersPerSupport: Get<u32>;
+
+	/// Maximum number of supports that can be returned, per page (i.e. per call to `elect`).
 	type MaxSupportsPerPage: Get<u32>;
 
 	/// The number of pages of support that this election provider can return.
@@ -365,16 +351,7 @@
 	///
 	/// This should be implemented as a self-weighing function. The implementor should register its
 	/// appropriate weight at the end of execution with the system pallet directly.
-<<<<<<< HEAD
-	fn elect(
-		remaining: PageIndex,
-	) -> Result<
-		BoundedVec<
-			(AccountId, BoundedSupport<AccountId, Self::MaxBackingCountPerTarget>),
-			Self::MaxSupportsPerPage,
-		>,
-		Self::Error,
-	>;
+	fn elect(remaining: PageIndex) -> Result<BoundedSupportsOf<Self>, Self::Error>;
 
 	/// The index of the most significant page of the election result that is to be returned. This
 	/// is typically [`Pages`] minus one, but is left open.
@@ -387,9 +364,6 @@
 	fn lsp() -> PageIndex {
 		0
 	}
-=======
-	fn elect() -> Result<Supports<Self::AccountId>, Self::Error>;
->>>>>>> 7f68a8be
 }
 
 /// An election provider to be used only for testing.
@@ -398,31 +372,19 @@
 
 #[cfg(feature = "std")]
 impl<AccountId, BlockNumber> ElectionProvider for NoElection<(AccountId, BlockNumber)> {
+	type Error = &'static str;
+
 	type AccountId = AccountId;
 	type BlockNumber = BlockNumber;
-	type Error = &'static str;
-<<<<<<< HEAD
-	type DataProvider = ();
+
+	type DataProvider = TestDataProvider<(Self::AccountId, Self::BlockNumber)>;
 	type Pages = frame_support::traits::ConstU32<1>;
-	type MaxBackingCountPerTarget = ();
+
+	type MaxBackersPerSupport = ();
 	type MaxSupportsPerPage = ();
 
-	fn elect(
-		_: PageIndex,
-	) -> Result<
-		BoundedVec<
-			(AccountId, BoundedSupport<AccountId, Self::MaxBackingCountPerTarget>),
-			Self::MaxSupportsPerPage,
-		>,
-		Self::Error,
-	> {
+	fn elect(_: PageIndex) -> Result<BoundedSupportsOf<Self>, Self::Error> {
 		Err("<() as ElectionProvider> cannot do anything.")
-=======
-	type DataProvider = TestDataProvider<(AccountId, BlockNumber)>;
-
-	fn elect() -> Result<Supports<AccountId>, Self::Error> {
-		Err("<NoElection as ElectionProvider> cannot do anything.")
->>>>>>> 7f68a8be
 	}
 }
 
@@ -574,10 +536,11 @@
 	}
 }
 
+/// A voter, at the level of abstraction of this crate.
+pub type Voter<AccountId, Bound> = (AccountId, VoteWeight, BoundedVec<AccountId, Bound>);
+
 /// A bounded equivalent to [`sp_npos_elections::Support`].
-#[derive(
-	Default, RuntimeDebug, Encode, Decode, Eq, PartialEq, scale_info::TypeInfo, MaxEncodedLen,
-)]
+#[derive(Default, RuntimeDebug, Encode, Decode, scale_info::TypeInfo, MaxEncodedLen)]
 pub struct BoundedSupport<AccountId, Bound: Get<u32>> {
 	/// Total support.
 	pub total: ExtendedBalance,
@@ -585,41 +548,30 @@
 	pub voters: BoundedVec<(AccountId, ExtendedBalance), Bound>,
 }
 
-// NOTE: the derive clone does not generate the right code here, sadly.
+impl<AccountId, Bound: Get<u32>> sp_npos_elections::Backings for &BoundedSupport<AccountId, Bound> {
+	fn total(&self) -> ExtendedBalance {
+		self.total
+	}
+}
+
+impl<AccountId: PartialEq, Bound: Get<u32>> PartialEq for BoundedSupport<AccountId, Bound> {
+	fn eq(&self, other: &Self) -> bool {
+		self.total == other.total && self.voters == other.voters
+	}
+}
+impl<AccountId: PartialEq, Bound: Get<u32>> Eq for BoundedSupport<AccountId, Bound> {}
+
 impl<AccountId: Clone, Bound: Get<u32>> Clone for BoundedSupport<AccountId, Bound> {
 	fn clone(&self) -> Self {
 		Self { voters: self.voters.clone(), total: self.total }
 	}
 }
 
-// impl<AccountId, Bound: Get<u32>> BoundedSupport<AccountId, Bound> {
-// 	fn into_unbounded(self) -> sp_npos_elections::Support<AccountId> {
-// 		sp_npos_elections::Support { voters: self.voters.into_inner(), ..self }
-// 	}
-// }
-
 impl<AccountId, Bound: Get<u32>> Into<sp_npos_elections::Support<AccountId>>
 	for BoundedSupport<AccountId, Bound>
 {
 	fn into(self) -> sp_npos_elections::Support<AccountId> {
 		sp_npos_elections::Support { voters: self.voters.into_inner(), total: self.total }
-	}
-}
-
-/// A bounded equivalent to [`sp_npos_elections::EvaluateSupport`].
-pub trait EvaluateBoundedSupports {
-	fn evaluate_bounded(&self) -> sp_npos_elections::ElectionScore;
-}
-
-impl<AccountId: sp_npos_elections::IdentifierT, BInner: Get<u32>, BOuter: Get<u32>>
-	EvaluateBoundedSupports for BoundedVec<(AccountId, BoundedSupport<AccountId, BInner>), BOuter>
-{
-	fn evaluate_bounded(&self) -> sp_npos_elections::ElectionScore {
-		// TODO: for now we just do this with something like endless allocations, as if we totally
-		// YOLO, but this ain't good. On the flip side, we reuse code.
-		let supports = self.clone().into_inner();
-		let supports = supports.into_iter().map(|(a, s)| (a, s.into())).collect::<Vec<_>>();
-		supports.evaluate()
 	}
 }
 
@@ -633,25 +585,137 @@
 	}
 }
 
-pub trait TryIntoBoundedSupports<AccountId, BInner: Get<u32>, BOuter: Get<u32>> {
-	fn try_into_bounded_supports(
-		self,
-	) -> Result<BoundedVec<(AccountId, BoundedSupport<AccountId, BInner>), BOuter>, ()>;
-}
-
-impl<AccountId, BInner: Get<u32>, BOuter: Get<u32>>
-	TryIntoBoundedSupports<AccountId, BInner, BOuter> for sp_npos_elections::Supports<AccountId>
-{
-	fn try_into_bounded_supports(
-		self,
-	) -> Result<BoundedVec<(AccountId, BoundedSupport<AccountId, BInner>), BOuter>, ()> {
+/// A vector of [`BoundedSupport`].
+///
+/// This is a newtype rather than an alias so that we can implement certain foreign traits for it.
+///
+/// Note the order of generic bounds, first comes the outer bound and then the inner. When possible,
+/// use [`BoundedSupportsOf`] to avoid mistakes.
+#[derive(Debug, Clone, Encode, Decode, TypeInfo, MaxEncodedLen)]
+pub struct BoundedSupports<AccountId, BOuter: Get<u32>, BInner: Get<u32>>(
+	pub BoundedVec<(AccountId, BoundedSupport<AccountId, BInner>), BOuter>,
+);
+
+impl<AccountId: PartialEq, BOuter: Get<u32>, BInner: Get<u32>> PartialEq
+	for BoundedSupports<AccountId, BOuter, BInner>
+{
+	fn eq(&self, other: &Self) -> bool {
+		self.0 == other.0
+	}
+}
+impl<AccountId: PartialEq, BOuter: Get<u32>, BInner: Get<u32>> Eq
+	for BoundedSupports<AccountId, BOuter, BInner>
+{
+}
+
+impl<AccountId, BOuter: Get<u32>, BInner: Get<u32>> sp_std::ops::Deref
+	for BoundedSupports<AccountId, BOuter, BInner>
+{
+	type Target = BoundedVec<(AccountId, BoundedSupport<AccountId, BInner>), BOuter>;
+
+	fn deref(&self) -> &Self::Target {
+		&self.0
+	}
+}
+
+impl<AccountId, BOuter: Get<u32>, BInner: Get<u32>>
+	From<BoundedVec<(AccountId, BoundedSupport<AccountId, BInner>), BOuter>>
+	for BoundedSupports<AccountId, BOuter, BInner>
+{
+	fn from(t: BoundedVec<(AccountId, BoundedSupport<AccountId, BInner>), BOuter>) -> Self {
+		Self(t)
+	}
+}
+
+/// A [`BoundedSupports`] parameterized by something that implements [`ElectionProvider`].
+pub type BoundedSupportsOf<E> = BoundedSupports<
+	<E as ElectionProvider>::AccountId,
+	<E as ElectionProvider>::MaxSupportsPerPage,
+	<E as ElectionProvider>::MaxBackersPerSupport,
+>;
+
+impl<AccountId, BOuter: Get<u32>, BInner: Get<u32>> EvaluateSupport
+	for BoundedSupports<AccountId, BOuter, BInner>
+{
+	fn evaluate(&self) -> sp_npos_elections::ElectionScore {
+		sp_npos_elections::evaluate_support_core(self.0.iter().map(|(_, s)| s))
+	}
+}
+
+/// Extension trait to convert from [`sp_npos_elections::Supports<AccountId>`] to `BoundedSupports`.
+pub trait TryIntoBoundedSupports<AccountId, BOuter: Get<u32>, BInner: Get<u32>> {
+	/// Perform the conversion.
+	fn try_into_bounded_supports(self) -> Result<BoundedSupports<AccountId, BOuter, BInner>, ()>;
+}
+
+impl<AccountId, BOuter: Get<u32>, BInner: Get<u32>>
+	TryIntoBoundedSupports<AccountId, BOuter, BInner> for sp_npos_elections::Supports<AccountId>
+{
+	fn try_into_bounded_supports(self) -> Result<BoundedSupports<AccountId, BOuter, BInner>, ()> {
 		let inner_bounded_supports = self
 			.into_iter()
-			.map(|(a, s)| <BoundedSupport<AccountId, BInner>>::try_from(s).map(|ss| (a, ss)))
+			.map(|(a, s)| s.try_into().map(|s| (a, s)))
 			.collect::<Result<Vec<_>, _>>()
 			.map_err(|_| ())?;
 		let outer_bounded_supports: BoundedVec<_, BOuter> =
 			inner_bounded_supports.try_into().map_err(|_| ())?;
-		Ok(outer_bounded_supports)
+		Ok(outer_bounded_supports.into())
+	}
+}
+
+/// Same as [`TryIntoBoundedSupports`], but wrapped in another vector as well.
+///
+/// The vector can represent a [`PageIndex`].
+pub trait TryIntoBoundedSupportsVec<AccountId, BOuter: Get<u32>, BInner: Get<u32>> {
+	/// Perform the conversion.
+	fn try_into_bounded_supports_vec(
+		self,
+	) -> Result<Vec<BoundedSupports<AccountId, BOuter, BInner>>, ()>;
+}
+
+impl<AccountId, BOuter: Get<u32>, BInner: Get<u32>>
+	TryIntoBoundedSupportsVec<AccountId, BOuter, BInner>
+	for Vec<sp_npos_elections::Supports<AccountId>>
+{
+	fn try_into_bounded_supports_vec(
+		self,
+	) -> Result<Vec<BoundedSupports<AccountId, BOuter, BInner>>, ()> {
+		self.into_iter()
+			.map(|s| s.try_into_bounded_supports())
+			.collect::<Result<Vec<_>, ()>>()
+	}
+}
+
+/// Same as [`TryIntoBoundedSupportsVec`], but the conversion function itself is typed, so that the
+/// generics can be provided using the turbo-fish syntax in case rustc fails to auto-detect it.
+pub trait TryIntoBoundedSupportsVecTyped<AccountId> {
+	/// Perform the conversion.
+	fn try_into_bounded_supports_vec_typed<BOuter, BInner>(
+		self,
+	) -> Result<Vec<BoundedSupports<AccountId, BOuter, BInner>>, ()>
+	where
+		BOuter: Get<u32>,
+		BInner: Get<u32>,
+		Self: Sized + TryIntoBoundedSupportsVec<AccountId, BOuter, BInner>,
+	{
+		<Self as TryIntoBoundedSupportsVec<AccountId, BOuter, BInner>>::try_into_bounded_supports_vec(self)
+	}
+}
+impl<T: Sized, AccountId> TryIntoBoundedSupportsVecTyped<AccountId> for T {}
+
+/// Extension trait to easily convert from unbounded voters to bounded ones.
+pub trait TryIntoBoundedVoters<AccountId, MaxVotesPerVoter: Get<u32>> {
+	/// Perform the conversion.
+	fn try_into_bounded_voters(self) -> Result<Vec<Voter<AccountId, MaxVotesPerVoter>>, ()>;
+}
+
+impl<AccountId, MaxVotesPerVoter: Get<u32>> TryIntoBoundedVoters<AccountId, MaxVotesPerVoter>
+	for Vec<(AccountId, VoteWeight, Vec<AccountId>)>
+{
+	fn try_into_bounded_voters(self) -> Result<Vec<Voter<AccountId, MaxVotesPerVoter>>, ()> {
+		self.into_iter()
+			.map(|(x, y, z)| z.try_into().map(|z| (x, y, z)))
+			.collect::<Result<Vec<_>, _>>()
+			.map_err(|_| ())
 	}
 }