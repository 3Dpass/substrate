// This file is part of Substrate.

// Copyright (C) 2018-2022 Parity Technologies (UK) Ltd.
// SPDX-License-Identifier: Apache-2.0

// Licensed under the Apache License, Version 2.0 (the "License");
// you may not use this file except in compliance with the License.
// You may obtain a copy of the License at
//
// 	http://www.apache.org/licenses/LICENSE-2.0
//
// Unless required by applicable law or agreed to in writing, software
// distributed under the License is distributed on an "AS IS" BASIS,
// WITHOUT WARRANTIES OR CONDITIONS OF ANY KIND, either express or implied.
// See the License for the specific language governing permissions and
// limitations under the License.

//! Environment definition of the wasm smart-contract runtime.

use crate::{
	exec::{ExecError, ExecResult, Ext, StorageKey, TopicOf},
	gas::{ChargedAmount, Token},
	schedule::HostFnWeights,
	wasm::env_def::ConvertibleToWasm,
	BalanceOf, CodeHash, Config, Error, SENTINEL,
};
use bitflags::bitflags;
use codec::{Decode, DecodeAll, Encode, MaxEncodedLen};
use frame_support::{dispatch::DispatchError, ensure, weights::Weight};
use pallet_contracts_primitives::{ExecReturnValue, ReturnFlags};
use sp_core::{crypto::UncheckedFrom, Bytes};
use sp_io::hashing::{blake2_128, blake2_256, keccak_256, sha2_256};
use sp_runtime::traits::{Bounded, Zero};
use sp_sandbox::SandboxMemory;
use sp_std::prelude::*;
use wasm_instrument::parity_wasm::elements::ValueType;

/// Every error that can be returned to a contract when it calls any of the host functions.
///
/// # Note
///
/// This enum can be extended in the future: New codes can be added but existing codes
/// will not be changed or removed. This means that any contract **must not** exhaustively
/// match return codes. Instead, contracts should prepare for unknown variants and deal with
/// those errors gracefuly in order to be forward compatible.
#[repr(u32)]
pub enum ReturnCode {
	/// API call successful.
	Success = 0,
	/// The called function trapped and has its state changes reverted.
	/// In this case no output buffer is returned.
	CalleeTrapped = 1,
	/// The called function ran to completion but decided to revert its state.
	/// An output buffer is returned when one was supplied.
	CalleeReverted = 2,
	/// The passed key does not exist in storage.
	KeyNotFound = 3,
	/// Deprecated and no longer returned: There is only the minimum balance.
	_BelowSubsistenceThreshold = 4,
	/// See [`Error::TransferFailed`].
	TransferFailed = 5,
	/// Deprecated and no longer returned: Endowment is no longer required.
	_EndowmentTooLow = 6,
	/// No code could be found at the supplied code hash.
	CodeNotFound = 7,
	/// The contract that was called is no contract (a plain account).
	NotCallable = 8,
	/// The call to `seal_debug_message` had no effect because debug message
	/// recording was disabled.
	LoggingDisabled = 9,
	/// The call dispatched by `seal_call_runtime` was executed but returned an error.
	#[cfg(feature = "unstable-interface")]
	CallRuntimeReturnedError = 10,
	/// ECDSA pubkey recovery failed (most probably wrong recovery id or signature), or
	/// ECDSA compressed pubkey conversion into Ethereum address failed (most probably
	/// wrong pubkey provided).
	EcdsaRecoverFailed = 11,
}

impl ConvertibleToWasm for ReturnCode {
	type NativeType = Self;
	const VALUE_TYPE: ValueType = ValueType::I32;
	fn to_typed_value(self) -> sp_sandbox::Value {
		sp_sandbox::Value::I32(self as i32)
	}
	fn from_typed_value(_: sp_sandbox::Value) -> Option<Self> {
		debug_assert!(false, "We will never receive a ReturnCode but only send it to wasm.");
		None
	}
}

impl From<ExecReturnValue> for ReturnCode {
	fn from(from: ExecReturnValue) -> Self {
		if from.flags.contains(ReturnFlags::REVERT) {
			Self::CalleeReverted
		} else {
			Self::Success
		}
	}
}

/// The data passed through when a contract uses `seal_return`.
pub struct ReturnData {
	/// The flags as passed through by the contract. They are still unchecked and
	/// will later be parsed into a `ReturnFlags` bitflags struct.
	flags: u32,
	/// The output buffer passed by the contract as return data.
	data: Vec<u8>,
}

/// Enumerates all possible reasons why a trap was generated.
///
/// This is either used to supply the caller with more information about why an error
/// occurred (the SupervisorError variant).
/// The other case is where the trap does not constitute an error but rather was invoked
/// as a quick way to terminate the application (all other variants).
pub enum TrapReason {
	/// The supervisor trapped the contract because of an error condition occurred during
	/// execution in privileged code.
	SupervisorError(DispatchError),
	/// Signals that trap was generated in response to call `seal_return` host function.
	Return(ReturnData),
	/// Signals that a trap was generated in response to a successful call to the
	/// `seal_terminate` host function.
	Termination,
}

impl<T: Into<DispatchError>> From<T> for TrapReason {
	fn from(from: T) -> Self {
		Self::SupervisorError(from.into())
	}
}

#[cfg_attr(test, derive(Debug, PartialEq, Eq))]
#[derive(Copy, Clone)]
pub enum RuntimeCosts {
	/// Charge the gas meter with the cost of a metering block. The charged costs are
	/// the supplied cost of the block plus the overhead of the metering itself.
	MeteringBlock(u32),
	/// Weight charged for copying data from the sandbox.
	CopyFromContract(u32),
	/// Weight charged for copying data to the sandbox.
	CopyToContract(u32),
	/// Weight of calling `seal_caller`.
	Caller,
	/// Weight of calling `seal_is_contract`.
	IsContract,
	/// Weight of calling `seal_code_hash`.
	CodeHash,
	/// Weight of calling `seal_own_code_hash`.
	OwnCodeHash,
	/// Weight of calling `seal_caller_is_origin`.
	CallerIsOrigin,
	/// Weight of calling `seal_address`.
	Address,
	/// Weight of calling `seal_gas_left`.
	GasLeft,
	/// Weight of calling `seal_balance`.
	Balance,
	/// Weight of calling `seal_value_transferred`.
	ValueTransferred,
	/// Weight of calling `seal_minimum_balance`.
	MinimumBalance,
	/// Weight of calling `seal_block_number`.
	BlockNumber,
	/// Weight of calling `seal_now`.
	Now,
	/// Weight of calling `seal_weight_to_fee`.
	WeightToFee,
	/// Weight of calling `seal_input` without the weight of copying the input.
	InputBase,
	/// Weight of calling `seal_return` for the given output size.
	Return(u32),
	/// Weight of calling `seal_terminate`.
	Terminate,
	/// Weight of calling `seal_random`. It includes the weight for copying the subject.
	Random,
	/// Weight of calling `seal_deposit_event` with the given number of topics and event size.
	DepositEvent { num_topic: u32, len: u32 },
	/// Weight of calling `seal_debug_message`.
	DebugMessage,
	/// Weight of calling `seal_set_storage` for the given storage item sizes.
	SetStorage { old_bytes: u32, new_bytes: u32 },
	/// Weight of calling `seal_clear_storage` per cleared byte.
	ClearStorage(u32),
	/// Weight of calling `seal_contains_storage` per byte of the checked item.
	ContainsStorage(u32),
	/// Weight of calling `seal_get_storage` with the specified size in storage.
	GetStorage(u32),
	/// Weight of calling `seal_take_storage` for the given size.
	#[cfg(feature = "unstable-interface")]
	TakeStorage(u32),
	/// Weight of calling `seal_transfer`.
	Transfer,
	/// Base weight of calling `seal_call`.
	CallBase,
	/// Weight of calling `seal_delegate_call` for the given input size.
	DelegateCallBase,
	/// Weight of the transfer performed during a call.
	CallSurchargeTransfer,
	/// Weight per byte that is cloned by supplying the `CLONE_INPUT` flag.
	CallInputCloned(u32),
	/// Weight of calling `seal_instantiate` for the given input length and salt.
	InstantiateBase { input_data_len: u32, salt_len: u32 },
	/// Weight of the transfer performed during an instantiate.
	InstantiateSurchargeTransfer,
	/// Weight of calling `seal_hash_sha_256` for the given input size.
	HashSha256(u32),
	/// Weight of calling `seal_hash_keccak_256` for the given input size.
	HashKeccak256(u32),
	/// Weight of calling `seal_hash_blake2_256` for the given input size.
	HashBlake256(u32),
	/// Weight of calling `seal_hash_blake2_128` for the given input size.
	HashBlake128(u32),
	/// Weight of calling `seal_ecdsa_recover`.
	EcdsaRecovery,
	/// Weight charged by a chain extension through `seal_call_chain_extension`.
	ChainExtension(u64),
	/// Weight charged for calling into the runtime.
	#[cfg(feature = "unstable-interface")]
	CallRuntime(Weight),
	/// Weight of calling `seal_set_code_hash`
	SetCodeHash,
	/// Weight of calling `ecdsa_to_eth_address`
	EcdsaToEthAddress,
}

impl RuntimeCosts {
	fn token<T>(&self, s: &HostFnWeights<T>) -> RuntimeToken
	where
		T: Config,
		T::AccountId: UncheckedFrom<T::Hash> + AsRef<[u8]>,
	{
		use self::RuntimeCosts::*;
		let computation_weight = match *self {
			MeteringBlock(amount) => s.gas.saturating_add(amount.into()),
			CopyFromContract(len) => s.return_per_byte.saturating_mul(len.into()),
			CopyToContract(len) => s.input_per_byte.saturating_mul(len.into()),
			Caller => s.caller,
			IsContract => s.is_contract,
			CodeHash => s.code_hash,
			OwnCodeHash => s.own_code_hash,
			CallerIsOrigin => s.caller_is_origin,
			Address => s.address,
			GasLeft => s.gas_left,
			Balance => s.balance,
			ValueTransferred => s.value_transferred,
			MinimumBalance => s.minimum_balance,
			BlockNumber => s.block_number,
			Now => s.now,
			WeightToFee => s.weight_to_fee,
			InputBase => s.input,
			Return(len) => s.r#return.saturating_add(s.return_per_byte.saturating_mul(len.into())),
			Terminate => s.terminate,
			Random => s.random,
			DepositEvent { num_topic, len } => s
				.deposit_event
				.saturating_add(s.deposit_event_per_topic.saturating_mul(num_topic.into()))
				.saturating_add(s.deposit_event_per_byte.saturating_mul(len.into())),
			DebugMessage => s.debug_message,
			SetStorage { new_bytes, old_bytes } => s
				.set_storage
				.saturating_add(s.set_storage_per_new_byte.saturating_mul(new_bytes.into()))
				.saturating_add(s.set_storage_per_old_byte.saturating_mul(old_bytes.into())),
			ClearStorage(len) => s
				.clear_storage
				.saturating_add(s.clear_storage_per_byte.saturating_mul(len.into())),
			ContainsStorage(len) => s
				.contains_storage
				.saturating_add(s.contains_storage_per_byte.saturating_mul(len.into())),
			GetStorage(len) =>
				s.get_storage.saturating_add(s.get_storage_per_byte.saturating_mul(len.into())),
			#[cfg(feature = "unstable-interface")]
			TakeStorage(len) => s
				.take_storage
				.saturating_add(s.take_storage_per_byte.saturating_mul(len.into())),
			Transfer => s.transfer,
			CallBase => s.call,
			DelegateCallBase => s.delegate_call,
			CallSurchargeTransfer => s.call_transfer_surcharge,
			CallInputCloned(len) => s.call_per_cloned_byte.saturating_mul(len.into()),
			InstantiateBase { input_data_len, salt_len } => s
				.instantiate
				.saturating_add(s.return_per_byte.saturating_mul(input_data_len.into()))
				.saturating_add(s.instantiate_per_salt_byte.saturating_mul(salt_len.into())),
			InstantiateSurchargeTransfer => s.instantiate_transfer_surcharge,
			HashSha256(len) => s
				.hash_sha2_256
				.saturating_add(s.hash_sha2_256_per_byte.saturating_mul(len.into())),
			HashKeccak256(len) => s
				.hash_keccak_256
				.saturating_add(s.hash_keccak_256_per_byte.saturating_mul(len.into())),
			HashBlake256(len) => s
				.hash_blake2_256
				.saturating_add(s.hash_blake2_256_per_byte.saturating_mul(len.into())),
			HashBlake128(len) => s
				.hash_blake2_128
				.saturating_add(s.hash_blake2_128_per_byte.saturating_mul(len.into())),
			EcdsaRecovery => s.ecdsa_recover,
			ChainExtension(amount) => amount,
			#[cfg(feature = "unstable-interface")]
<<<<<<< HEAD
			CallRuntime(weight) => weight.computation(),
			#[cfg(feature = "unstable-interface")]
=======
			CallRuntime(weight) => weight,
>>>>>>> 644e59a3
			SetCodeHash => s.set_code_hash,
			EcdsaToEthAddress => s.ecdsa_to_eth_address,
		};

		let weight = Weight::from_computation(computation_weight);
		RuntimeToken {
			#[cfg(test)]
			_created_from: *self,
			weight,
		}
	}
}

/// Same as [`Runtime::charge_gas`].
///
/// We need this access as a macro because sometimes hiding the lifetimes behind
/// a function won't work out.
macro_rules! charge_gas {
	($runtime:expr, $costs:expr) => {{
		let token = $costs.token(&$runtime.ext.schedule().host_fn_weights);
		$runtime.ext.gas_meter().charge(token)
	}};
}

#[cfg_attr(test, derive(Debug, PartialEq, Eq))]
#[derive(Copy, Clone)]
struct RuntimeToken {
	#[cfg(test)]
	_created_from: RuntimeCosts,
	weight: Weight,
}

impl<T> Token<T> for RuntimeToken
where
	T: Config,
	T::AccountId: UncheckedFrom<T::Hash> + AsRef<[u8]>,
{
	fn weight(&self) -> Weight {
		self.weight
	}
}

bitflags! {
	/// Flags used to change the behaviour of `seal_call` and `seal_delegate_call`.
	pub struct CallFlags: u32 {
		/// Forward the input of current function to the callee.
		///
		/// Supplied input pointers are ignored when set.
		///
		/// # Note
		///
		/// A forwarding call will consume the current contracts input. Any attempt to
		/// access the input after this call returns will lead to [`Error::InputForwarded`].
		/// It does not matter if this is due to calling `seal_input` or trying another
		/// forwarding call. Consider using [`Self::CLONE_INPUT`] in order to preserve
		/// the input.
		const FORWARD_INPUT = 0b0000_0001;
		/// Identical to [`Self::FORWARD_INPUT`] but without consuming the input.
		///
		/// This adds some additional weight costs to the call.
		///
		/// # Note
		///
		/// This implies [`Self::FORWARD_INPUT`] and takes precedence when both are set.
		const CLONE_INPUT = 0b0000_0010;
		/// Do not return from the call but rather return the result of the callee to the
		/// callers caller.
		///
		/// # Note
		///
		/// This makes the current contract completely transparent to its caller by replacing
		/// this contracts potential output by the callee ones. Any code after `seal_call`
		/// can be safely considered unreachable.
		const TAIL_CALL = 0b0000_0100;
		/// Allow the callee to reenter into the current contract.
		///
		/// Without this flag any reentrancy into the current contract that originates from
		/// the callee (or any of its callees) is denied. This includes the first callee:
		/// You cannot call into yourself with this flag set.
		///
		/// # Note
		///
		/// For `seal_delegate_call` should be always unset, otherwise
		/// [`Error::InvalidCallFlags`] is returned.
		const ALLOW_REENTRY = 0b0000_1000;
	}
}

/// The kind of call that should be performed.
enum CallType {
	/// Execute another instantiated contract
	Call { callee_ptr: u32, value_ptr: u32, gas: u64 },
	/// Execute deployed code in the context (storage, account ID, value) of the caller contract
	DelegateCall { code_hash_ptr: u32 },
}

impl CallType {
	fn cost(&self) -> RuntimeCosts {
		match self {
			CallType::Call { .. } => RuntimeCosts::CallBase,
			CallType::DelegateCall { .. } => RuntimeCosts::DelegateCallBase,
		}
	}
}

/// This is only appropriate when writing out data of constant size that does not depend on user
/// input. In this case the costs for this copy was already charged as part of the token at
/// the beginning of the API entry point.
fn already_charged(_: u32) -> Option<RuntimeCosts> {
	None
}

/// Can only be used for one call.
pub struct Runtime<'a, E: Ext + 'a> {
	ext: &'a mut E,
	input_data: Option<Vec<u8>>,
	memory: sp_sandbox::default_executor::Memory,
	trap_reason: Option<TrapReason>,
}

impl<'a, E> Runtime<'a, E>
where
	E: Ext + 'a,
	<E::T as frame_system::Config>::AccountId:
		UncheckedFrom<<E::T as frame_system::Config>::Hash> + AsRef<[u8]>,
{
	pub fn new(
		ext: &'a mut E,
		input_data: Vec<u8>,
		memory: sp_sandbox::default_executor::Memory,
	) -> Self {
		Runtime { ext, input_data: Some(input_data), memory, trap_reason: None }
	}

	/// Converts the sandbox result and the runtime state into the execution outcome.
	///
	/// It evaluates information stored in the `trap_reason` variable of the runtime and
	/// bases the outcome on the value if this variable. Only if `trap_reason` is `None`
	/// the result of the sandbox is evaluated.
	pub fn to_execution_result(
		self,
		sandbox_result: Result<sp_sandbox::ReturnValue, sp_sandbox::Error>,
	) -> ExecResult {
		// If a trap reason is set we base our decision solely on that.
		if let Some(trap_reason) = self.trap_reason {
			return match trap_reason {
				// The trap was the result of the execution `return` host function.
				TrapReason::Return(ReturnData { flags, data }) => {
					let flags =
						ReturnFlags::from_bits(flags).ok_or(Error::<E::T>::InvalidCallFlags)?;
					Ok(ExecReturnValue { flags, data: Bytes(data) })
				},
				TrapReason::Termination =>
					Ok(ExecReturnValue { flags: ReturnFlags::empty(), data: Bytes(Vec::new()) }),
				TrapReason::SupervisorError(error) => return Err(error.into()),
			}
		}

		// Check the exact type of the error.
		match sandbox_result {
			// No traps were generated. Proceed normally.
			Ok(_) => Ok(ExecReturnValue { flags: ReturnFlags::empty(), data: Bytes(Vec::new()) }),
			// `Error::Module` is returned only if instantiation or linking failed (i.e.
			// wasm binary tried to import a function that is not provided by the host).
			// This shouldn't happen because validation process ought to reject such binaries.
			//
			// Because panics are really undesirable in the runtime code, we treat this as
			// a trap for now. Eventually, we might want to revisit this.
			Err(sp_sandbox::Error::Module) => return Err("validation error".into()),
			// Any other kind of a trap should result in a failure.
			Err(sp_sandbox::Error::Execution) | Err(sp_sandbox::Error::OutOfBounds) =>
				return Err(Error::<E::T>::ContractTrapped.into()),
		}
	}

	/// Get a mutable reference to the inner `Ext`.
	///
	/// This is mainly for the chain extension to have access to the environment the
	/// contract is executing in.
	pub fn ext(&mut self) -> &mut E {
		self.ext
	}

	/// Store the reason for a host function triggered trap.
	///
	/// This is called by the `define_env` macro in order to store any error returned by
	/// the host functions defined through the said macro. It should **not** be called
	/// manually.
	pub fn set_trap_reason(&mut self, reason: TrapReason) {
		self.trap_reason = Some(reason);
	}

	/// Charge the gas meter with the specified token.
	///
	/// Returns `Err(HostError)` if there is not enough gas.
	pub fn charge_gas(&mut self, costs: RuntimeCosts) -> Result<ChargedAmount, DispatchError> {
		charge_gas!(self, costs)
	}

	/// Adjust a previously charged amount down to its actual amount.
	///
	/// This is when a maximum a priori amount was charged and then should be partially
	/// refunded to match the actual amount.
	pub fn adjust_gas(&mut self, charged: ChargedAmount, actual_costs: RuntimeCosts) {
		let token = actual_costs.token(&self.ext.schedule().host_fn_weights);
		self.ext.gas_meter().adjust_gas(charged, token);
	}

	/// Read designated chunk from the sandbox memory.
	///
	/// Returns `Err` if one of the following conditions occurs:
	///
	/// - requested buffer is not within the bounds of the sandbox memory.
	pub fn read_sandbox_memory(&self, ptr: u32, len: u32) -> Result<Vec<u8>, DispatchError> {
		ensure!(len <= self.ext.schedule().limits.max_memory_size(), Error::<E::T>::OutOfBounds);
		let mut buf = vec![0u8; len as usize];
		self.memory
			.get(ptr, buf.as_mut_slice())
			.map_err(|_| Error::<E::T>::OutOfBounds)?;
		Ok(buf)
	}

	/// Read designated chunk from the sandbox memory into the supplied buffer.
	///
	/// Returns `Err` if one of the following conditions occurs:
	///
	/// - requested buffer is not within the bounds of the sandbox memory.
	pub fn read_sandbox_memory_into_buf(
		&self,
		ptr: u32,
		buf: &mut [u8],
	) -> Result<(), DispatchError> {
		self.memory.get(ptr, buf).map_err(|_| Error::<E::T>::OutOfBounds.into())
	}

	/// Reads and decodes a type with a size fixed at compile time from contract memory.
	///
	/// # Note
	///
	/// The weight of reading a fixed value is included in the overall weight of any
	/// contract callable function.
	pub fn read_sandbox_memory_as<D: Decode + MaxEncodedLen>(
		&self,
		ptr: u32,
	) -> Result<D, DispatchError> {
		let buf = self.read_sandbox_memory(ptr, D::max_encoded_len() as u32)?;
		let decoded = D::decode_all(&mut &buf[..])
			.map_err(|_| DispatchError::from(Error::<E::T>::DecodingFailed))?;
		Ok(decoded)
	}

	/// Read designated chunk from the sandbox memory and attempt to decode into the specified type.
	///
	/// Returns `Err` if one of the following conditions occurs:
	///
	/// - requested buffer is not within the bounds of the sandbox memory.
	/// - the buffer contents cannot be decoded as the required type.
	///
	/// # Note
	///
	/// There must be an extra benchmark for determining the influence of `len` with
	/// regard to the overall weight.
	pub fn read_sandbox_memory_as_unbounded<D: Decode>(
		&self,
		ptr: u32,
		len: u32,
	) -> Result<D, DispatchError> {
		let buf = self.read_sandbox_memory(ptr, len)?;
		let decoded = D::decode_all(&mut &buf[..])
			.map_err(|_| DispatchError::from(Error::<E::T>::DecodingFailed))?;
		Ok(decoded)
	}

	/// Write the given buffer and its length to the designated locations in sandbox memory and
	/// charge gas according to the token returned by `create_token`.
	//
	/// `out_ptr` is the location in sandbox memory where `buf` should be written to.
	/// `out_len_ptr` is an in-out location in sandbox memory. It is read to determine the
	/// length of the buffer located at `out_ptr`. If that buffer is large enough the actual
	/// `buf.len()` is written to this location.
	///
	/// If `out_ptr` is set to the sentinel value of `SENTINEL` and `allow_skip` is true the
	/// operation is skipped and `Ok` is returned. This is supposed to help callers to make copying
	/// output optional. For example to skip copying back the output buffer of an `seal_call`
	/// when the caller is not interested in the result.
	///
	/// `create_token` can optionally instruct this function to charge the gas meter with the token
	/// it returns. `create_token` receives the variable amount of bytes that are about to be copied
	/// by this function.
	///
	/// In addition to the error conditions of `write_sandbox_memory` this functions returns
	/// `Err` if the size of the buffer located at `out_ptr` is too small to fit `buf`.
	pub fn write_sandbox_output(
		&mut self,
		out_ptr: u32,
		out_len_ptr: u32,
		buf: &[u8],
		allow_skip: bool,
		create_token: impl FnOnce(u32) -> Option<RuntimeCosts>,
	) -> Result<(), DispatchError> {
		if allow_skip && out_ptr == SENTINEL {
			return Ok(())
		}

		let buf_len = buf.len() as u32;
		let len: u32 = self.read_sandbox_memory_as(out_len_ptr)?;

		if len < buf_len {
			return Err(Error::<E::T>::OutputBufferTooSmall.into())
		}

		if let Some(costs) = create_token(buf_len) {
			self.charge_gas(costs)?;
		}

		self.memory
			.set(out_ptr, buf)
			.and_then(|_| self.memory.set(out_len_ptr, &buf_len.encode()))
			.map_err(|_| Error::<E::T>::OutOfBounds)?;

		Ok(())
	}

	/// Write the given buffer to the designated location in the sandbox memory.
	///
	/// Returns `Err` if one of the following conditions occurs:
	///
	/// - designated area is not within the bounds of the sandbox memory.
	fn write_sandbox_memory(&mut self, ptr: u32, buf: &[u8]) -> Result<(), DispatchError> {
		self.memory.set(ptr, buf).map_err(|_| Error::<E::T>::OutOfBounds.into())
	}

	/// Computes the given hash function on the supplied input.
	///
	/// Reads from the sandboxed input buffer into an intermediate buffer.
	/// Returns the result directly to the output buffer of the sandboxed memory.
	///
	/// It is the callers responsibility to provide an output buffer that
	/// is large enough to hold the expected amount of bytes returned by the
	/// chosen hash function.
	///
	/// # Note
	///
	/// The `input` and `output` buffers may overlap.
	fn compute_hash_on_intermediate_buffer<F, R>(
		&mut self,
		hash_fn: F,
		input_ptr: u32,
		input_len: u32,
		output_ptr: u32,
	) -> Result<(), DispatchError>
	where
		F: FnOnce(&[u8]) -> R,
		R: AsRef<[u8]>,
	{
		// Copy input into supervisor memory.
		let input = self.read_sandbox_memory(input_ptr, input_len)?;
		// Compute the hash on the input buffer using the given hash function.
		let hash = hash_fn(&input);
		// Write the resulting hash back into the sandboxed output buffer.
		self.write_sandbox_memory(output_ptr, hash.as_ref())?;
		Ok(())
	}

	/// Fallible conversion of `DispatchError` to `ReturnCode`.
	fn err_into_return_code(from: DispatchError) -> Result<ReturnCode, DispatchError> {
		use ReturnCode::*;

		let transfer_failed = Error::<E::T>::TransferFailed.into();
		let no_code = Error::<E::T>::CodeNotFound.into();
		let not_found = Error::<E::T>::ContractNotFound.into();

		match from {
			x if x == transfer_failed => Ok(TransferFailed),
			x if x == no_code => Ok(CodeNotFound),
			x if x == not_found => Ok(NotCallable),
			err => Err(err),
		}
	}

	/// Fallible conversion of a `ExecResult` to `ReturnCode`.
	fn exec_into_return_code(from: ExecResult) -> Result<ReturnCode, DispatchError> {
		use crate::exec::ErrorOrigin::Callee;

		let ExecError { error, origin } = match from {
			Ok(retval) => return Ok(retval.into()),
			Err(err) => err,
		};

		match (error, origin) {
			(_, Callee) => Ok(ReturnCode::CalleeTrapped),
			(err, _) => Self::err_into_return_code(err),
		}
	}

	fn set_storage(
		&mut self,
		key_ptr: u32,
		value_ptr: u32,
		value_len: u32,
	) -> Result<u32, TrapReason> {
		let max_size = self.ext.max_value_size();
		let charged = self
			.charge_gas(RuntimeCosts::SetStorage { new_bytes: value_len, old_bytes: max_size })?;
		if value_len > max_size {
			return Err(Error::<E::T>::ValueTooLarge.into())
		}
		let mut key: StorageKey = [0; 32];
		self.read_sandbox_memory_into_buf(key_ptr, &mut key)?;
		let value = Some(self.read_sandbox_memory(value_ptr, value_len)?);
		let write_outcome = self.ext.set_storage(key, value, false)?;
		self.adjust_gas(
			charged,
			RuntimeCosts::SetStorage { new_bytes: value_len, old_bytes: write_outcome.old_len() },
		);
		Ok(write_outcome.old_len_with_sentinel())
	}

	fn clear_storage(&mut self, key_ptr: u32) -> Result<u32, TrapReason> {
		let charged = self.charge_gas(RuntimeCosts::ClearStorage(self.ext.max_value_size()))?;
		let mut key: StorageKey = [0; 32];
		self.read_sandbox_memory_into_buf(key_ptr, &mut key)?;
		let outcome = self.ext.set_storage(key, None, false)?;
		self.adjust_gas(charged, RuntimeCosts::ClearStorage(outcome.old_len()));
		Ok(outcome.old_len_with_sentinel())
	}

	fn call(
		&mut self,
		flags: CallFlags,
		call_type: CallType,
		input_data_ptr: u32,
		input_data_len: u32,
		output_ptr: u32,
		output_len_ptr: u32,
	) -> Result<ReturnCode, TrapReason> {
		self.charge_gas(call_type.cost())?;
		let input_data = if flags.contains(CallFlags::CLONE_INPUT) {
			let input = self.input_data.as_ref().ok_or(Error::<E::T>::InputForwarded)?;
			charge_gas!(self, RuntimeCosts::CallInputCloned(input.len() as u32))?;
			input.clone()
		} else if flags.contains(CallFlags::FORWARD_INPUT) {
			self.input_data.take().ok_or(Error::<E::T>::InputForwarded)?
		} else {
			self.charge_gas(RuntimeCosts::CopyFromContract(input_data_len))?;
			self.read_sandbox_memory(input_data_ptr, input_data_len)?
		};

		let call_outcome = match call_type {
			CallType::Call { callee_ptr, value_ptr, gas } => {
				let callee: <<E as Ext>::T as frame_system::Config>::AccountId =
					self.read_sandbox_memory_as(callee_ptr)?;
				let value: BalanceOf<<E as Ext>::T> = self.read_sandbox_memory_as(value_ptr)?;
				if value > 0u32.into() {
					self.charge_gas(RuntimeCosts::CallSurchargeTransfer)?;
				}
				self.ext.call(
					Weight::from_computation(gas),
					callee,
					value,
					input_data,
					flags.contains(CallFlags::ALLOW_REENTRY),
				)
			},
			CallType::DelegateCall { code_hash_ptr } => {
				if flags.contains(CallFlags::ALLOW_REENTRY) {
					return Err(Error::<E::T>::InvalidCallFlags.into())
				}
				let code_hash = self.read_sandbox_memory_as(code_hash_ptr)?;
				self.ext.delegate_call(code_hash, input_data)
			},
		};

		// `TAIL_CALL` only matters on an `OK` result. Otherwise the call stack comes to
		// a halt anyways without anymore code being executed.
		if flags.contains(CallFlags::TAIL_CALL) {
			if let Ok(return_value) = call_outcome {
				return Err(TrapReason::Return(ReturnData {
					flags: return_value.flags.bits(),
					data: return_value.data.0,
				}))
			}
		}

		if let Ok(output) = &call_outcome {
			self.write_sandbox_output(output_ptr, output_len_ptr, &output.data, true, |len| {
				Some(RuntimeCosts::CopyToContract(len))
			})?;
		}
		Ok(Runtime::<E>::exec_into_return_code(call_outcome)?)
	}

	fn instantiate(
		&mut self,
		code_hash_ptr: u32,
		gas: u64,
		value_ptr: u32,
		input_data_ptr: u32,
		input_data_len: u32,
		address_ptr: u32,
		address_len_ptr: u32,
		output_ptr: u32,
		output_len_ptr: u32,
		salt_ptr: u32,
		salt_len: u32,
	) -> Result<ReturnCode, TrapReason> {
		self.charge_gas(RuntimeCosts::InstantiateBase { input_data_len, salt_len })?;
		let value: BalanceOf<<E as Ext>::T> = self.read_sandbox_memory_as(value_ptr)?;
		if value > 0u32.into() {
			self.charge_gas(RuntimeCosts::InstantiateSurchargeTransfer)?;
		}
		let code_hash: CodeHash<<E as Ext>::T> = self.read_sandbox_memory_as(code_hash_ptr)?;
		let input_data = self.read_sandbox_memory(input_data_ptr, input_data_len)?;
		let salt = self.read_sandbox_memory(salt_ptr, salt_len)?;
		let instantiate_outcome = self.ext.instantiate(
			Weight::from_computation(gas),
			code_hash,
			value,
			input_data,
			&salt,
		);
		if let Ok((address, output)) = &instantiate_outcome {
			if !output.flags.contains(ReturnFlags::REVERT) {
				self.write_sandbox_output(
					address_ptr,
					address_len_ptr,
					&address.encode(),
					true,
					already_charged,
				)?;
			}
			self.write_sandbox_output(output_ptr, output_len_ptr, &output.data, true, |len| {
				Some(RuntimeCosts::CopyToContract(len))
			})?;
		}
		Ok(Runtime::<E>::exec_into_return_code(instantiate_outcome.map(|(_, retval)| retval))?)
	}

	fn terminate(&mut self, beneficiary_ptr: u32) -> Result<(), TrapReason> {
		self.charge_gas(RuntimeCosts::Terminate)?;
		let beneficiary: <<E as Ext>::T as frame_system::Config>::AccountId =
			self.read_sandbox_memory_as(beneficiary_ptr)?;
		self.ext.terminate(&beneficiary)?;
		Err(TrapReason::Termination)
	}
}

// This is the API exposed to contracts.
//
// # Note
//
// Any input that leads to a out of bound error (reading or writing) or failing to decode
// data passed to the supervisor will lead to a trap. This is not documented explicitly
// for every function.
define_env!(Env, <E: Ext>,
	// Account for used gas. Traps if gas used is greater than gas limit.
	//
	// NOTE: This is a implementation defined call and is NOT a part of the public API.
	// This call is supposed to be called only by instrumentation injected code.
	//
	// - amount: How much gas is used.
	[seal0] gas(ctx, amount: u32) => {
		ctx.charge_gas(RuntimeCosts::MeteringBlock(amount))?;
		Ok(())
	},

	// Set the value at the given key in the contract storage.
	//
	// Equivalent to the newer version of `seal_set_storage` with the exception of the return
	// type. Still a valid thing to call when not interested in the return value.
	[seal0] seal_set_storage(ctx, key_ptr: u32, value_ptr: u32, value_len: u32) => {
		ctx.set_storage(key_ptr, value_ptr, value_len).map(|_| ())
	},

	// Set the value at the given key in the contract storage.
	//
	// The value length must not exceed the maximum defined by the contracts module parameters.
	// Specifying a `value_len` of zero will store an empty value.
	//
	// # Parameters
	//
	// - `key_ptr`: pointer into the linear memory where the location to store the value is placed.
	// - `value_ptr`: pointer into the linear memory where the value to set is placed.
	// - `value_len`: the length of the value in bytes.
	//
	// # Return Value
	//
	// Returns the size of the pre-existing value at the specified key if any. Otherwise
	// `SENTINEL` is returned as a sentinel value.
	[seal1] seal_set_storage(ctx, key_ptr: u32, value_ptr: u32, value_len: u32) -> u32 => {
		ctx.set_storage(key_ptr, value_ptr, value_len)
	},

	// Clear the value at the given key in the contract storage.
	//
	// Equivalent to the newer version of `seal_clear_storage` with the exception of the return
	// type. Still a valid thing to call when not interested in the return value.
	[seal0] seal_clear_storage(ctx, key_ptr: u32) => {
		ctx.clear_storage(key_ptr).map(|_| ()).map_err(Into::into)
	},

	// Clear the value at the given key in the contract storage.
	//
	// # Parameters
	//
	// - `key_ptr`: pointer into the linear memory where the location to clear the value is placed.
	//
	// # Return Value
	//
	// Returns the size of the pre-existing value at the specified key if any. Otherwise
	// `SENTINEL` is returned as a sentinel value.
	[__unstable__] seal_clear_storage(ctx, key_ptr: u32) -> u32 => {
		ctx.clear_storage(key_ptr).map_err(Into::into)
	},

	// Retrieve the value under the given key from storage.
	//
	// # Parameters
	//
	// - `key_ptr`: pointer into the linear memory where the key of the requested value is placed.
	// - `out_ptr`: pointer to the linear memory where the value is written to.
	// - `out_len_ptr`: in-out pointer into linear memory where the buffer length
	//   is read from and the value length is written to.
	//
	// # Errors
	//
	// `ReturnCode::KeyNotFound`
	[seal0] seal_get_storage(ctx, key_ptr: u32, out_ptr: u32, out_len_ptr: u32) -> ReturnCode => {
		let charged = ctx.charge_gas(RuntimeCosts::GetStorage(ctx.ext.max_value_size()))?;
		let mut key: StorageKey = [0; 32];
		ctx.read_sandbox_memory_into_buf(key_ptr, &mut key)?;
		if let Some(value) = ctx.ext.get_storage(&key) {
			ctx.adjust_gas(charged, RuntimeCosts::GetStorage(value.len() as u32));
			ctx.write_sandbox_output(out_ptr, out_len_ptr, &value, false, already_charged)?;
			Ok(ReturnCode::Success)
		} else {
			ctx.adjust_gas(charged, RuntimeCosts::GetStorage(0));
			Ok(ReturnCode::KeyNotFound)
		}
	},

	// Checks whether there is a value stored under the given key.
	//
	// # Parameters
	//
	// - `key_ptr`: pointer into the linear memory where the key of the requested value is placed.
	//
	// # Return Value
	//
	// Returns the size of the pre-existing value at the specified key if any. Otherwise
	// `SENTINEL` is returned as a sentinel value.
	[seal0] seal_contains_storage(ctx, key_ptr: u32) -> u32 => {
		let charged = ctx.charge_gas(RuntimeCosts::ContainsStorage(ctx.ext.max_value_size()))?;
		let mut key: StorageKey = [0; 32];
		ctx.read_sandbox_memory_into_buf(key_ptr, &mut key)?;
		if let Some(len) = ctx.ext.get_storage_size(&key) {
			ctx.adjust_gas(charged, RuntimeCosts::ContainsStorage(len));
			Ok(len)
		} else {
			ctx.adjust_gas(charged, RuntimeCosts::ContainsStorage(0));
			Ok(SENTINEL)
		}
	},

	// Retrieve and remove the value under the given key from storage.
	//
	// # Parameters
	//
	// - `key_ptr`: pointer into the linear memory where the key of the requested value is placed.
	// - `out_ptr`: pointer to the linear memory where the value is written to.
	// - `out_len_ptr`: in-out pointer into linear memory where the buffer length
	//   is read from and the value length is written to.
	//
	// # Errors
	//
	// `ReturnCode::KeyNotFound`
	[__unstable__] seal_take_storage(ctx, key_ptr: u32, out_ptr: u32, out_len_ptr: u32) -> ReturnCode => {
		let charged = ctx.charge_gas(RuntimeCosts::TakeStorage(ctx.ext.max_value_size()))?;
		let mut key: StorageKey = [0; 32];
		ctx.read_sandbox_memory_into_buf(key_ptr, &mut key)?;
		if let crate::storage::WriteOutcome::Taken(value) = ctx.ext.set_storage(key, None, true)? {
			ctx.adjust_gas(charged, RuntimeCosts::TakeStorage(value.len() as u32));
			ctx.write_sandbox_output(out_ptr, out_len_ptr, &value, false, already_charged)?;
			Ok(ReturnCode::Success)
		} else {
			ctx.adjust_gas(charged, RuntimeCosts::TakeStorage(0));
			Ok(ReturnCode::KeyNotFound)
		}
	},

	// Transfer some value to another account.
	//
	// # Parameters
	//
	// - account_ptr: a pointer to the address of the beneficiary account
	//   Should be decodable as an `T::AccountId`. Traps otherwise.
	// - account_len: length of the address buffer.
	// - value_ptr: a pointer to the buffer with value, how much value to send.
	//   Should be decodable as a `T::Balance`. Traps otherwise.
	// - value_len: length of the value buffer.
	//
	// # Errors
	//
	// `ReturnCode::TransferFailed`
	[seal0] seal_transfer(
		ctx,
		account_ptr: u32,
		_account_len: u32,
		value_ptr: u32,
		_value_len: u32
	) -> ReturnCode => {
		ctx.charge_gas(RuntimeCosts::Transfer)?;
		let callee: <<E as Ext>::T as frame_system::Config>::AccountId =
			ctx.read_sandbox_memory_as(account_ptr)?;
		let value: BalanceOf<<E as Ext>::T> =
			ctx.read_sandbox_memory_as(value_ptr)?;

		let result = ctx.ext.transfer(&callee, value);
		match result {
			Ok(()) => Ok(ReturnCode::Success),
			Err(err) => {
				let code = Runtime::<E>::err_into_return_code(err)?;
				Ok(code)
			}
		}
	},

	// Make a call to another contract.
	//
	// # Deprecation
	//
	// This is equivalent to calling the newer version of this function with
	// `flags` set to `ALLOW_REENTRY`. See the newer version for documentation.
	//
	// # Note
	//
	// The values `_callee_len` and `_value_len` are ignored because the encoded sizes
	// of those types are fixed through `[`MaxEncodedLen`]. The fields exist for backwards
	// compatibility. Consider switching to the newest version of this function.
	[seal0] seal_call(
		ctx,
		callee_ptr: u32,
		_callee_len: u32,
		gas: u64,
		value_ptr: u32,
		_value_len: u32,
		input_data_ptr: u32,
		input_data_len: u32,
		output_ptr: u32,
		output_len_ptr: u32
	) -> ReturnCode => {
		ctx.call(
			CallFlags::ALLOW_REENTRY,
			CallType::Call{callee_ptr, value_ptr, gas},
			input_data_ptr,
			input_data_len,
			output_ptr,
			output_len_ptr,
		)
	},

	// Make a call to another contract.
	//
	// The callees output buffer is copied to `output_ptr` and its length to `output_len_ptr`.
	// The copy of the output buffer can be skipped by supplying the sentinel value
	// of `SENTINEL` to `output_ptr`.
	//
	// # Parameters
	//
	// - flags: See [`CallFlags`] for a documenation of the supported flags.
	// - callee_ptr: a pointer to the address of the callee contract.
	//   Should be decodable as an `T::AccountId`. Traps otherwise.
	// - gas: how much gas to devote to the execution.
	// - value_ptr: a pointer to the buffer with value, how much value to send.
	//   Should be decodable as a `T::Balance`. Traps otherwise.
	// - input_data_ptr: a pointer to a buffer to be used as input data to the callee.
	// - input_data_len: length of the input data buffer.
	// - output_ptr: a pointer where the output buffer is copied to.
	// - output_len_ptr: in-out pointer to where the length of the buffer is read from
	//   and the actual length is written to.
	//
	// # Errors
	//
	// An error means that the call wasn't successful output buffer is returned unless
	// stated otherwise.
	//
	// `ReturnCode::CalleeReverted`: Output buffer is returned.
	// `ReturnCode::CalleeTrapped`
	// `ReturnCode::TransferFailed`
	// `ReturnCode::NotCallable`
	[seal1] seal_call(
		ctx,
		flags: u32,
		callee_ptr: u32,
		gas: u64,
		value_ptr: u32,
		input_data_ptr: u32,
		input_data_len: u32,
		output_ptr: u32,
		output_len_ptr: u32
	) -> ReturnCode => {
		ctx.call(
			CallFlags::from_bits(flags).ok_or(Error::<E::T>::InvalidCallFlags)?,
			CallType::Call{callee_ptr, value_ptr, gas},
			input_data_ptr,
			input_data_len,
			output_ptr,
			output_len_ptr,
		)
	},

	// Execute code in the context (storage, caller, value) of the current contract.
	//
	// Reentrancy protection is always disabled since the callee is allowed
	// to modify the callers storage. This makes going through a reentrancy attack
	// unnecessary for the callee when it wants to exploit the caller.
	//
	// # Parameters
	//
	// - flags: See [`CallFlags`] for a documentation of the supported flags.
	// - code_hash: a pointer to the hash of the code to be called.
	// - input_data_ptr: a pointer to a buffer to be used as input data to the callee.
	// - input_data_len: length of the input data buffer.
	// - output_ptr: a pointer where the output buffer is copied to.
	// - output_len_ptr: in-out pointer to where the length of the buffer is read from
	//   and the actual length is written to.
	//
	// # Errors
	//
	// An error means that the call wasn't successful and no output buffer is returned unless
	// stated otherwise.
	//
	// `ReturnCode::CalleeReverted`: Output buffer is returned.
	// `ReturnCode::CalleeTrapped`
	// `ReturnCode::CodeNotFound`
	[seal0] seal_delegate_call(
		ctx,
		flags: u32,
		code_hash_ptr: u32,
		input_data_ptr: u32,
		input_data_len: u32,
		output_ptr: u32,
		output_len_ptr: u32
	) -> ReturnCode => {
		ctx.call(
			CallFlags::from_bits(flags).ok_or(Error::<E::T>::InvalidCallFlags)?,
			CallType::DelegateCall{code_hash_ptr},
			input_data_ptr,
			input_data_len,
			output_ptr,
			output_len_ptr,
		)
	},

	// Instantiate a contract with the specified code hash.
	//
	// # Deprecation
	//
	// This is equivalent to calling the newer version of this function. The newer version
	// drops the now unnecessary length fields.
	//
	// # Note
	//
	// The values `_code_hash_len` and `_value_len` are ignored because the encoded sizes
	// of those types are fixed through `[`MaxEncodedLen`]. The fields exist for backwards
	// compatibility. Consider switching to the newest version of this function.
	[seal0] seal_instantiate(
		ctx,
		code_hash_ptr: u32,
		_code_hash_len: u32,
		gas: u64,
		value_ptr: u32,
		_value_len: u32,
		input_data_ptr: u32,
		input_data_len: u32,
		address_ptr: u32,
		address_len_ptr: u32,
		output_ptr: u32,
		output_len_ptr: u32,
		salt_ptr: u32,
		salt_len: u32
	) -> ReturnCode => {
		ctx.instantiate (
			code_hash_ptr,
			gas,
			value_ptr,
			input_data_ptr,
			input_data_len,
			address_ptr,
			address_len_ptr,
			output_ptr,
			output_len_ptr,
			salt_ptr,
			salt_len,
		)
	},

	// Instantiate a contract with the specified code hash.
	//
	// This function creates an account and executes the constructor defined in the code specified
	// by the code hash. The address of this new account is copied to `address_ptr` and its length
	// to `address_len_ptr`. The constructors output buffer is copied to `output_ptr` and its
	// length to `output_len_ptr`. The copy of the output buffer and address can be skipped by
	// supplying the sentinel value of `SENTINEL` to `output_ptr` or `address_ptr`.
	//
	// `value` must be at least the minimum balance. Otherwise the instantiation fails and the
	// contract is not created.
	//
	// # Parameters
	//
	// - code_hash_ptr: a pointer to the buffer that contains the initializer code.
	// - gas: how much gas to devote to the execution of the initializer code.
	// - value_ptr: a pointer to the buffer with value, how much value to send.
	//   Should be decodable as a `T::Balance`. Traps otherwise.
	// - input_data_ptr: a pointer to a buffer to be used as input data to the initializer code.
	// - input_data_len: length of the input data buffer.
	// - address_ptr: a pointer where the new account's address is copied to.
	// - address_len_ptr: in-out pointer to where the length of the buffer is read from
	//		and the actual length is written to.
	// - output_ptr: a pointer where the output buffer is copied to.
	// - output_len_ptr: in-out pointer to where the length of the buffer is read from
	//   and the actual length is written to.
	// - salt_ptr: Pointer to raw bytes used for address derivation. See `fn contract_address`.
	// - salt_len: length in bytes of the supplied salt.
	//
	// # Errors
	//
	// Please consult the `ReturnCode` enum declaration for more information on those
	// errors. Here we only note things specific to this function.
	//
	// An error means that the account wasn't created and no address or output buffer
	// is returned unless stated otherwise.
	//
	// `ReturnCode::CalleeReverted`: Output buffer is returned.
	// `ReturnCode::CalleeTrapped`
	// `ReturnCode::TransferFailed`
	// `ReturnCode::CodeNotFound`
	[seal1] seal_instantiate(
		ctx,
		code_hash_ptr: u32,
		gas: u64,
		value_ptr: u32,
		input_data_ptr: u32,
		input_data_len: u32,
		address_ptr: u32,
		address_len_ptr: u32,
		output_ptr: u32,
		output_len_ptr: u32,
		salt_ptr: u32,
		salt_len: u32
	) -> ReturnCode => {
		ctx.instantiate(
			code_hash_ptr,
			gas,
			value_ptr,
			input_data_ptr,
			input_data_len,
			address_ptr,
			address_len_ptr,
			output_ptr,
			output_len_ptr,
			salt_ptr,
			salt_len,
		)
	},

	// Remove the calling account and transfer remaining balance.
	//
	// # Deprecation
	//
	// This is equivalent to calling the newer version of this function. The newer version
	// drops the now unnecessary length fields.
	//
	// # Note
	//
	// The value `_beneficiary_len` is ignored because the encoded sizes
	// this type is fixed through `[`MaxEncodedLen`]. The field exist for backwards
	// compatibility. Consider switching to the newest version of this function.
	[seal0] seal_terminate(ctx, beneficiary_ptr: u32, _beneficiary_len: u32) => {
		ctx.terminate(beneficiary_ptr)
	},

	// Remove the calling account and transfer remaining **free** balance.
	//
	// This function never returns. Either the termination was successful and the
	// execution of the destroyed contract is halted. Or it failed during the termination
	// which is considered fatal and results in a trap + rollback.
	//
	// - beneficiary_ptr: a pointer to the address of the beneficiary account where all
	//   where all remaining funds of the caller are transferred.
	//   Should be decodable as an `T::AccountId`. Traps otherwise.
	//
	// # Traps
	//
	// - The contract is live i.e is already on the call stack.
	// - Failed to send the balance to the beneficiary.
	// - The deletion queue is full.
	[seal1] seal_terminate(ctx, beneficiary_ptr: u32) => {
		ctx.terminate(beneficiary_ptr)
	},

	// Stores the input passed by the caller into the supplied buffer.
	//
	// The value is stored to linear memory at the address pointed to by `out_ptr`.
	// `out_len_ptr` must point to a u32 value that describes the available space at
	// `out_ptr`. This call overwrites it with the size of the value. If the available
	// space at `out_ptr` is less than the size of the value a trap is triggered.
	//
	// # Note
	//
	// This function traps if the input was previously forwarded by a `seal_call`.
	[seal0] seal_input(ctx, out_ptr: u32, out_len_ptr: u32) => {
		ctx.charge_gas(RuntimeCosts::InputBase)?;
		if let Some(input) = ctx.input_data.take() {
			ctx.write_sandbox_output(out_ptr, out_len_ptr, &input, false, |len| {
				Some(RuntimeCosts::CopyToContract(len))
			})?;
			ctx.input_data = Some(input);
			Ok(())
		} else {
			Err(Error::<E::T>::InputForwarded.into())
		}
	},

	// Cease contract execution and save a data buffer as a result of the execution.
	//
	// This function never returns as it stops execution of the caller.
	// This is the only way to return a data buffer to the caller. Returning from
	// execution without calling this function is equivalent to calling:
	// ```
	// seal_return(0, 0, 0);
	// ```
	//
	// The flags argument is a bitfield that can be used to signal special return
	// conditions to the supervisor:
	// --- lsb ---
	// bit 0      : REVERT - Revert all storage changes made by the caller.
	// bit [1, 31]: Reserved for future use.
	// --- msb ---
	//
	// Using a reserved bit triggers a trap.
	[seal0] seal_return(ctx, flags: u32, data_ptr: u32, data_len: u32) => {
		ctx.charge_gas(RuntimeCosts::Return(data_len))?;
		Err(TrapReason::Return(ReturnData {
			flags,
			data: ctx.read_sandbox_memory(data_ptr, data_len)?,
		}))
	},

	// Stores the address of the caller into the supplied buffer.
	//
	// The value is stored to linear memory at the address pointed to by `out_ptr`.
	// `out_len_ptr` must point to a u32 value that describes the available space at
	// `out_ptr`. This call overwrites it with the size of the value. If the available
	// space at `out_ptr` is less than the size of the value a trap is triggered.
	//
	// If this is a top-level call (i.e. initiated by an extrinsic) the origin address of the
	// extrinsic will be returned. Otherwise, if this call is initiated by another contract then the
	// address of the contract will be returned. The value is encoded as T::AccountId.
	[seal0] seal_caller(ctx, out_ptr: u32, out_len_ptr: u32) => {
		ctx.charge_gas(RuntimeCosts::Caller)?;
		Ok(ctx.write_sandbox_output(
			out_ptr, out_len_ptr, &ctx.ext.caller().encode(), false, already_charged
		)?)
	},

	// Checks whether a specified address belongs to a contract.
	//
	// # Parameters
	//
	// - account_ptr: a pointer to the address of the beneficiary account
	//   Should be decodable as an `T::AccountId`. Traps otherwise.
	//
	// Returned value is a u32-encoded boolean: (0 = false, 1 = true).
	[seal0] seal_is_contract(ctx, account_ptr: u32) -> u32 => {
		ctx.charge_gas(RuntimeCosts::IsContract)?;
		let address: <<E as Ext>::T as frame_system::Config>::AccountId =
			ctx.read_sandbox_memory_as(account_ptr)?;

		Ok(ctx.ext.is_contract(&address) as u32)
	},

	// Retrieve the code hash for a specified contract address.
	//
	// # Parameters
	//
	// - `account_ptr`: a pointer to the address in question.
	//   Should be decodable as an `T::AccountId`. Traps otherwise.
	// - `out_ptr`: pointer to the linear memory where the returning value is written to.
	// - `out_len_ptr`: in-out pointer into linear memory where the buffer length
	//   is read from and the value length is written to.
	//
	// # Errors
	//
	// `ReturnCode::KeyNotFound`
	[seal0] seal_code_hash(ctx, account_ptr: u32, out_ptr: u32, out_len_ptr: u32) -> ReturnCode => {
		ctx.charge_gas(RuntimeCosts::CodeHash)?;
		let address: <<E as Ext>::T as frame_system::Config>::AccountId =
			ctx.read_sandbox_memory_as(account_ptr)?;
		if let Some(value) = ctx.ext.code_hash(&address) {
			ctx.write_sandbox_output(out_ptr, out_len_ptr, &value.encode(), false, already_charged)?;
			Ok(ReturnCode::Success)
		} else {
			Ok(ReturnCode::KeyNotFound)
		}
	},

	// Retrieve the code hash of the currently executing contract.
	//
	// # Parameters
	//
	// - `out_ptr`: pointer to the linear memory where the returning value is written to.
	// - `out_len_ptr`: in-out pointer into linear memory where the buffer length
	//   is read from and the value length is written to.
	[seal0] seal_own_code_hash(ctx, out_ptr: u32, out_len_ptr: u32) => {
		ctx.charge_gas(RuntimeCosts::OwnCodeHash)?;
		let code_hash_encoded = &ctx.ext.own_code_hash().encode();
		Ok(ctx.write_sandbox_output(out_ptr, out_len_ptr, code_hash_encoded, false, already_charged)?)
	},

	// Checks whether the caller of the current contract is the origin of the whole call stack.
	//
	// Prefer this over `seal_is_contract` when checking whether your contract is being called by a contract
	// or a plain account. The reason is that it performs better since it does not need to
	// do any storage lookups.
	//
	// A return value of`true` indicates that this contract is being called by a plain account
	// and `false` indicates that the caller is another contract.
	//
	// Returned value is a u32-encoded boolean: (0 = false, 1 = true).
	[seal0] seal_caller_is_origin(ctx) -> u32 => {
		ctx.charge_gas(RuntimeCosts::CallerIsOrigin)?;
		Ok(ctx.ext.caller_is_origin() as u32)
	},

	// Stores the address of the current contract into the supplied buffer.
	//
	// The value is stored to linear memory at the address pointed to by `out_ptr`.
	// `out_len_ptr` must point to a u32 value that describes the available space at
	// `out_ptr`. This call overwrites it with the size of the value. If the available
	// space at `out_ptr` is less than the size of the value a trap is triggered.
	[seal0] seal_address(ctx, out_ptr: u32, out_len_ptr: u32) => {
		ctx.charge_gas(RuntimeCosts::Address)?;
		Ok(ctx.write_sandbox_output(
			out_ptr, out_len_ptr, &ctx.ext.address().encode(), false, already_charged
		)?)
	},

	// Stores the price for the specified amount of gas into the supplied buffer.
	//
	// The value is stored to linear memory at the address pointed to by `out_ptr`.
	// `out_len_ptr` must point to a u32 value that describes the available space at
	// `out_ptr`. This call overwrites it with the size of the value. If the available
	// space at `out_ptr` is less than the size of the value a trap is triggered.
	//
	// The data is encoded as T::Balance.
	//
	// # Note
	//
	// It is recommended to avoid specifying very small values for `gas` as the prices for a single
	// gas can be smaller than one.
	[seal0] seal_weight_to_fee(ctx, gas: u64, out_ptr: u32, out_len_ptr: u32) => {
		ctx.charge_gas(RuntimeCosts::WeightToFee)?;
		let gas = Weight::from_computation(gas);
		Ok(ctx.write_sandbox_output(
			out_ptr, out_len_ptr, &ctx.ext.get_weight_price(gas).encode(), false, already_charged
		)?)
	},

	// Stores the amount of gas left into the supplied buffer.
	//
	// The value is stored to linear memory at the address pointed to by `out_ptr`.
	// `out_len_ptr` must point to a u32 value that describes the available space at
	// `out_ptr`. This call overwrites it with the size of the value. If the available
	// space at `out_ptr` is less than the size of the value a trap is triggered.
	//
	// The data is encoded as Gas.
	[seal0] seal_gas_left(ctx, out_ptr: u32, out_len_ptr: u32) => {
		ctx.charge_gas(RuntimeCosts::GasLeft)?;
		let gas_left = &ctx.ext.gas_meter().gas_left().computation().encode();
		Ok(ctx.write_sandbox_output(
			out_ptr, out_len_ptr, gas_left, false, already_charged,
		)?)
	},

	// Stores the **free* balance of the current account into the supplied buffer.
	//
	// The value is stored to linear memory at the address pointed to by `out_ptr`.
	// `out_len_ptr` must point to a u32 value that describes the available space at
	// `out_ptr`. This call overwrites it with the size of the value. If the available
	// space at `out_ptr` is less than the size of the value a trap is triggered.
	//
	// The data is encoded as T::Balance.
	[seal0] seal_balance(ctx, out_ptr: u32, out_len_ptr: u32) => {
		ctx.charge_gas(RuntimeCosts::Balance)?;
		Ok(ctx.write_sandbox_output(
			out_ptr, out_len_ptr, &ctx.ext.balance().encode(), false, already_charged
		)?)
	},

	// Stores the value transferred along with this call/instantiate into the supplied buffer.
	//
	// The value is stored to linear memory at the address pointed to by `out_ptr`.
	// `out_len_ptr` must point to a u32 value that describes the available space at
	// `out_ptr`. This call overwrites it with the size of the value. If the available
	// space at `out_ptr` is less than the size of the value a trap is triggered.
	//
	// The data is encoded as T::Balance.
	[seal0] seal_value_transferred(ctx, out_ptr: u32, out_len_ptr: u32) => {
		ctx.charge_gas(RuntimeCosts::ValueTransferred)?;
		Ok(ctx.write_sandbox_output(
			out_ptr, out_len_ptr, &ctx.ext.value_transferred().encode(), false, already_charged
		)?)
	},

	// Stores a random number for the current block and the given subject into the supplied buffer.
	//
	// The value is stored to linear memory at the address pointed to by `out_ptr`.
	// `out_len_ptr` must point to a u32 value that describes the available space at
	// `out_ptr`. This call overwrites it with the size of the value. If the available
	// space at `out_ptr` is less than the size of the value a trap is triggered.
	//
	// The data is encoded as T::Hash.
	//
	// # Deprecation
	//
	// This function is deprecated. Users should migrate to the version in the "seal1" module.
	[seal0] seal_random(ctx, subject_ptr: u32, subject_len: u32, out_ptr: u32, out_len_ptr: u32) => {
		ctx.charge_gas(RuntimeCosts::Random)?;
		if subject_len > ctx.ext.schedule().limits.subject_len {
			return Err(Error::<E::T>::RandomSubjectTooLong.into());
		}
		let subject_buf = ctx.read_sandbox_memory(subject_ptr, subject_len)?;
		Ok(ctx.write_sandbox_output(
			out_ptr, out_len_ptr, &ctx.ext.random(&subject_buf).0.encode(), false, already_charged
		)?)
	},

	// Stores a random number for the current block and the given subject into the supplied buffer.
	//
	// The value is stored to linear memory at the address pointed to by `out_ptr`.
	// `out_len_ptr` must point to a u32 value that describes the available space at
	// `out_ptr`. This call overwrites it with the size of the value. If the available
	// space at `out_ptr` is less than the size of the value a trap is triggered.
	//
	// The data is encoded as (T::Hash, T::BlockNumber).
	//
	// # Changes from v0
	//
	// In addition to the seed it returns the block number since which it was determinable
	// by chain observers.
	//
	// # Note
	//
	// The returned seed should only be used to distinguish commitments made before
	// the returned block number. If the block number is too early (i.e. commitments were
	// made afterwards), then ensure no further commitments may be made and repeatedly
	// call this on later blocks until the block number returned is later than the latest
	// commitment.
	[seal1] seal_random(ctx, subject_ptr: u32, subject_len: u32, out_ptr: u32, out_len_ptr: u32) => {
		ctx.charge_gas(RuntimeCosts::Random)?;
		if subject_len > ctx.ext.schedule().limits.subject_len {
			return Err(Error::<E::T>::RandomSubjectTooLong.into());
		}
		let subject_buf = ctx.read_sandbox_memory(subject_ptr, subject_len)?;
		Ok(ctx.write_sandbox_output(
			out_ptr, out_len_ptr, &ctx.ext.random(&subject_buf).encode(), false, already_charged
		)?)
	},

	// Load the latest block timestamp into the supplied buffer
	//
	// The value is stored to linear memory at the address pointed to by `out_ptr`.
	// `out_len_ptr` must point to a u32 value that describes the available space at
	// `out_ptr`. This call overwrites it with the size of the value. If the available
	// space at `out_ptr` is less than the size of the value a trap is triggered.
	[seal0] seal_now(ctx, out_ptr: u32, out_len_ptr: u32) => {
		ctx.charge_gas(RuntimeCosts::Now)?;
		Ok(ctx.write_sandbox_output(
			out_ptr, out_len_ptr, &ctx.ext.now().encode(), false, already_charged
		)?)
	},

	// Stores the minimum balance (a.k.a. existential deposit) into the supplied buffer.
	//
	// The data is encoded as T::Balance.
	[seal0] seal_minimum_balance(ctx, out_ptr: u32, out_len_ptr: u32) => {
		ctx.charge_gas(RuntimeCosts::MinimumBalance)?;
		Ok(ctx.write_sandbox_output(
			out_ptr, out_len_ptr, &ctx.ext.minimum_balance().encode(), false, already_charged
		)?)
	},

	// Stores the tombstone deposit into the supplied buffer.
	//
	// The value is stored to linear memory at the address pointed to by `out_ptr`.
	// `out_len_ptr` must point to a u32 value that describes the available space at
	// `out_ptr`. This call overwrites it with the size of the value. If the available
	// space at `out_ptr` is less than the size of the value a trap is triggered.
	//
	// # Deprecation
	//
	// There is no longer a tombstone deposit. This function always returns 0.
	[seal0] seal_tombstone_deposit(ctx, out_ptr: u32, out_len_ptr: u32) => {
		ctx.charge_gas(RuntimeCosts::Balance)?;
		let deposit = <BalanceOf<E::T>>::zero().encode();
		Ok(ctx.write_sandbox_output(out_ptr, out_len_ptr, &deposit, false, already_charged)?)
	},

	// Was used to restore the given destination contract sacrificing the caller.
	//
	// # Note
	//
	// The state rent functionality was removed. This is stub only exists for
	// backwards compatiblity
	[seal0] seal_restore_to(
		ctx,
		_dest_ptr: u32,
		_dest_len: u32,
		_code_hash_ptr: u32,
		_code_hash_len: u32,
		_rent_allowance_ptr: u32,
		_rent_allowance_len: u32,
		_delta_ptr: u32,
		_delta_count: u32
	) => {
		ctx.charge_gas(RuntimeCosts::DebugMessage)?;
		Ok(())
	},

	// Was used to restore the given destination contract sacrificing the caller.
	//
	// # Note
	//
	// The state rent functionality was removed. This is stub only exists for
	// backwards compatiblity
	[seal1] seal_restore_to(
		ctx,
		_dest_ptr: u32,
		_code_hash_ptr: u32,
		_rent_allowance_ptr: u32,
		_delta_ptr: u32,
		_delta_count: u32
	) => {
		ctx.charge_gas(RuntimeCosts::DebugMessage)?;
		Ok(())
	},

	// Deposit a contract event with the data buffer and optional list of topics. There is a limit
	// on the maximum number of topics specified by `event_topics`.
	//
	// - topics_ptr - a pointer to the buffer of topics encoded as `Vec<T::Hash>`. The value of this
	//   is ignored if `topics_len` is set to 0. The topics list can't contain duplicates.
	// - topics_len - the length of the topics buffer. Pass 0 if you want to pass an empty vector.
	// - data_ptr - a pointer to a raw data buffer which will saved along the event.
	// - data_len - the length of the data buffer.
	[seal0] seal_deposit_event(
		ctx,
		topics_ptr: u32,
		topics_len: u32,
		data_ptr: u32,
		data_len: u32
	) => {
		fn has_duplicates<T: Ord>(items: &mut Vec<T>) -> bool {
			// # Warning
			//
			// Unstable sorts are non-deterministic across architectures. The usage here is OK
			// because we are rejecting duplicates which removes the non determinism.
			items.sort_unstable();
			// Find any two consecutive equal elements.
			items.windows(2).any(|w| {
				match &w {
					&[a, b] => a == b,
					_ => false,
				}
			})
		}

		let num_topic = topics_len
			.checked_div(sp_std::mem::size_of::<TopicOf<E::T>>() as u32)
			.ok_or("Zero sized topics are not allowed")?;
		ctx.charge_gas(RuntimeCosts::DepositEvent {
			num_topic,
			len: data_len,
		})?;
		if data_len > ctx.ext.max_value_size() {
			return Err(Error::<E::T>::ValueTooLarge.into());
		}

		let mut topics: Vec::<TopicOf<<E as Ext>::T>> = match topics_len {
			0 => Vec::new(),
			_ => ctx.read_sandbox_memory_as_unbounded(topics_ptr, topics_len)?,
		};

		// If there are more than `event_topics`, then trap.
		if topics.len() > ctx.ext.schedule().limits.event_topics as usize {
			return Err(Error::<E::T>::TooManyTopics.into());
		}

		// Check for duplicate topics. If there are any, then trap.
		// Complexity O(n * log(n)) and no additional allocations.
		// This also sorts the topics.
		if has_duplicates(&mut topics) {
			return Err(Error::<E::T>::DuplicateTopics.into());
		}

		let event_data = ctx.read_sandbox_memory(data_ptr, data_len)?;

		ctx.ext.deposit_event(topics, event_data);

		Ok(())
	},

	// Was used to set rent allowance of the contract.
	//
	// # Note
	//
	// The state rent functionality was removed. This is stub only exists for
	// backwards compatiblity.
	[seal0] seal_set_rent_allowance(ctx, _value_ptr: u32, _value_len: u32) => {
		ctx.charge_gas(RuntimeCosts::DebugMessage)?;
		Ok(())
	},

	// Was used to set rent allowance of the contract.
	//
	// # Note
	//
	// The state rent functionality was removed. This is stub only exists for
	// backwards compatiblity.
	[seal1] seal_set_rent_allowance(ctx, _value_ptr: u32) => {
		ctx.charge_gas(RuntimeCosts::DebugMessage)?;
		Ok(())
	},

	// Was used to store the rent allowance into the supplied buffer.
	//
	// # Note
	//
	// The state rent functionality was removed. This is stub only exists for
	// backwards compatiblity.
	[seal0] seal_rent_allowance(ctx, out_ptr: u32, out_len_ptr: u32) => {
		ctx.charge_gas(RuntimeCosts::Balance)?;
		let rent_allowance = <BalanceOf<E::T>>::max_value().encode();
		Ok(ctx.write_sandbox_output(
			out_ptr, out_len_ptr, &rent_allowance, false, already_charged
		)?)
	},

	// Stores the current block number of the current contract into the supplied buffer.
	//
	// The value is stored to linear memory at the address pointed to by `out_ptr`.
	// `out_len_ptr` must point to a u32 value that describes the available space at
	// `out_ptr`. This call overwrites it with the size of the value. If the available
	// space at `out_ptr` is less than the size of the value a trap is triggered.
	[seal0] seal_block_number(ctx, out_ptr: u32, out_len_ptr: u32) => {
		ctx.charge_gas(RuntimeCosts::BlockNumber)?;
		Ok(ctx.write_sandbox_output(
			out_ptr, out_len_ptr, &ctx.ext.block_number().encode(), false, already_charged
		)?)
	},

	// Computes the SHA2 256-bit hash on the given input buffer.
	//
	// Returns the result directly into the given output buffer.
	//
	// # Note
	//
	// - The `input` and `output` buffer may overlap.
	// - The output buffer is expected to hold at least 32 bytes (256 bits).
	// - It is the callers responsibility to provide an output buffer that
	//   is large enough to hold the expected amount of bytes returned by the
	//   chosen hash function.
	//
	// # Parameters
	//
	// - `input_ptr`: the pointer into the linear memory where the input
	//                data is placed.
	// - `input_len`: the length of the input data in bytes.
	// - `output_ptr`: the pointer into the linear memory where the output
	//                 data is placed. The function will write the result
	//                 directly into this buffer.
	[seal0] seal_hash_sha2_256(ctx, input_ptr: u32, input_len: u32, output_ptr: u32) => {
		ctx.charge_gas(RuntimeCosts::HashSha256(input_len))?;
		Ok(ctx.compute_hash_on_intermediate_buffer(sha2_256, input_ptr, input_len, output_ptr)?)
	},

	// Computes the KECCAK 256-bit hash on the given input buffer.
	//
	// Returns the result directly into the given output buffer.
	//
	// # Note
	//
	// - The `input` and `output` buffer may overlap.
	// - The output buffer is expected to hold at least 32 bytes (256 bits).
	// - It is the callers responsibility to provide an output buffer that
	//   is large enough to hold the expected amount of bytes returned by the
	//   chosen hash function.
	//
	// # Parameters
	//
	// - `input_ptr`: the pointer into the linear memory where the input
	//                data is placed.
	// - `input_len`: the length of the input data in bytes.
	// - `output_ptr`: the pointer into the linear memory where the output
	//                 data is placed. The function will write the result
	//                 directly into this buffer.
	[seal0] seal_hash_keccak_256(ctx, input_ptr: u32, input_len: u32, output_ptr: u32) => {
		ctx.charge_gas(RuntimeCosts::HashKeccak256(input_len))?;
		Ok(ctx.compute_hash_on_intermediate_buffer(keccak_256, input_ptr, input_len, output_ptr)?)
	},

	// Computes the BLAKE2 256-bit hash on the given input buffer.
	//
	// Returns the result directly into the given output buffer.
	//
	// # Note
	//
	// - The `input` and `output` buffer may overlap.
	// - The output buffer is expected to hold at least 32 bytes (256 bits).
	// - It is the callers responsibility to provide an output buffer that
	//   is large enough to hold the expected amount of bytes returned by the
	//   chosen hash function.
	//
	// # Parameters
	//
	// - `input_ptr`: the pointer into the linear memory where the input
	//                data is placed.
	// - `input_len`: the length of the input data in bytes.
	// - `output_ptr`: the pointer into the linear memory where the output
	//                 data is placed. The function will write the result
	//                 directly into this buffer.
	[seal0] seal_hash_blake2_256(ctx, input_ptr: u32, input_len: u32, output_ptr: u32) => {
		ctx.charge_gas(RuntimeCosts::HashBlake256(input_len))?;
		Ok(ctx.compute_hash_on_intermediate_buffer(blake2_256, input_ptr, input_len, output_ptr)?)
	},

	// Computes the BLAKE2 128-bit hash on the given input buffer.
	//
	// Returns the result directly into the given output buffer.
	//
	// # Note
	//
	// - The `input` and `output` buffer may overlap.
	// - The output buffer is expected to hold at least 16 bytes (128 bits).
	// - It is the callers responsibility to provide an output buffer that
	//   is large enough to hold the expected amount of bytes returned by the
	//   chosen hash function.
	//
	// # Parameters
	//
	// - `input_ptr`: the pointer into the linear memory where the input
	//                data is placed.
	// - `input_len`: the length of the input data in bytes.
	// - `output_ptr`: the pointer into the linear memory where the output
	//                 data is placed. The function will write the result
	//                 directly into this buffer.
	[seal0] seal_hash_blake2_128(ctx, input_ptr: u32, input_len: u32, output_ptr: u32) => {
		ctx.charge_gas(RuntimeCosts::HashBlake128(input_len))?;
		Ok(ctx.compute_hash_on_intermediate_buffer(blake2_128, input_ptr, input_len, output_ptr)?)
	},

	// Call into the chain extension provided by the chain if any.
	//
	// Handling of the input values is up to the specific chain extension and so is the
	// return value. The extension can decide to use the inputs as primitive inputs or as
	// in/out arguments by interpreting them as pointers. Any caller of this function
	// must therefore coordinate with the chain that it targets.
	//
	// # Note
	//
	// If no chain extension exists the contract will trap with the `NoChainExtension`
	// module error.
	[seal0] seal_call_chain_extension(
		ctx,
		func_id: u32,
		input_ptr: u32,
		input_len: u32,
		output_ptr: u32,
		output_len_ptr: u32
	) -> u32 => {
		use crate::chain_extension::{ChainExtension, Environment, RetVal};
		if !<E::T as Config>::ChainExtension::enabled() {
			return Err(Error::<E::T>::NoChainExtension.into());
		}
		let env = Environment::new(ctx, input_ptr, input_len, output_ptr, output_len_ptr);
		match <E::T as Config>::ChainExtension::call(func_id, env)? {
			RetVal::Converging(val) => Ok(val),
			RetVal::Diverging{flags, data} => Err(TrapReason::Return(ReturnData {
				flags: flags.bits(),
				data,
			})),
		}
	},

	// Emit a custom debug message.
	//
	// No newlines are added to the supplied message.
	// Specifying invalid UTF-8 triggers a trap.
	//
	// This is a no-op if debug message recording is disabled which is always the case
	// when the code is executing on-chain. The message is interpreted as UTF-8 and
	// appended to the debug buffer which is then supplied to the calling RPC client.
	//
	// # Note
	//
	// Even though no action is taken when debug message recording is disabled there is still
	// a non trivial overhead (and weight cost) associated with calling this function. Contract
	// languages should remove calls to this function (either at runtime or compile time) when
	// not being executed as an RPC. For example, they could allow users to disable logging
	// through compile time flags (cargo features) for on-chain deployment. Additionally, the
	// return value of this function can be cached in order to prevent further calls at runtime.
	[seal0] seal_debug_message(ctx, str_ptr: u32, str_len: u32) -> ReturnCode => {
		ctx.charge_gas(RuntimeCosts::DebugMessage)?;
		if ctx.ext.append_debug_buffer("") {
			let data = ctx.read_sandbox_memory(str_ptr, str_len)?;
			let msg = core::str::from_utf8(&data)
				.map_err(|_| <Error<E::T>>::DebugMessageInvalidUTF8)?;
			ctx.ext.append_debug_buffer(msg);
			return Ok(ReturnCode::Success);
		}
		Ok(ReturnCode::LoggingDisabled)
	},

	// Call some dispatchable of the runtime.
	//
	// This function decodes the passed in data as the overarching `Call` type of the
	// runtime and dispatches it. The weight as specified in the runtime is charged
	// from the gas meter. Any weight refunds made by the dispatchable are considered.
	//
	// The filter specified by `Config::CallFilter` is attached to the origin of
	// the dispatched call.
	//
	// # Parameters
	//
	// - `input_ptr`: the pointer into the linear memory where the input data is placed.
	// - `input_len`: the length of the input data in bytes.
	//
	// # Return Value
	//
	// Returns `ReturnCode::Success` when the dispatchable was succesfully executed and
	// returned `Ok`. When the dispatchable was exeuted but returned an error
	// `ReturnCode::CallRuntimeReturnedError` is returned. The full error is not
	// provided because it is not guaranteed to be stable.
	//
	// # Comparison with `ChainExtension`
	//
	// Just as a chain extension this API allows the runtime to extend the functionality
	// of contracts. While making use of this function is generelly easier it cannot be
	// used in call cases. Consider writing a chain extension if you need to do perform
	// one of the following tasks:
	//
	// - Return data.
	// - Provide functionality **exclusively** to contracts.
	// - Provide custom weights.
	// - Avoid the need to keep the `Call` data structure stable.
	//
	// # Unstable
	//
	// This function is unstable and subject to change (or removal) in the future. Do not
	// deploy a contract using it to a production chain.
	[__unstable__] seal_call_runtime(ctx, call_ptr: u32, call_len: u32) -> ReturnCode => {
		use frame_support::{dispatch::GetDispatchInfo, weights::extract_actual_weight};
		ctx.charge_gas(RuntimeCosts::CopyFromContract(call_len))?;
		let call: <E::T as Config>::Call = ctx.read_sandbox_memory_as_unbounded(
			call_ptr, call_len
		)?;
		let dispatch_info = call.get_dispatch_info();
		let charged = ctx.charge_gas(RuntimeCosts::CallRuntime(dispatch_info.weight))?;
		let result = ctx.ext.call_runtime(call);
		let actual_weight = extract_actual_weight(&result, &dispatch_info);
		ctx.adjust_gas(charged, RuntimeCosts::CallRuntime(actual_weight));
		match result {
			Ok(_) => Ok(ReturnCode::Success),
			Err(_) => Ok(ReturnCode::CallRuntimeReturnedError),
		}
	},

	// Recovers the ECDSA public key from the given message hash and signature.
	//
	// Writes the public key into the given output buffer.
	// Assumes the secp256k1 curve.
	//
	// # Parameters
	//
	// - `signature_ptr`: the pointer into the linear memory where the signature
	//					 is placed. Should be decodable as a 65 bytes. Traps otherwise.
	// - `message_hash_ptr`: the pointer into the linear memory where the message
	// 						 hash is placed. Should be decodable as a 32 bytes. Traps otherwise.
	// - `output_ptr`: the pointer into the linear memory where the output
	//                 data is placed. The buffer should be 33 bytes. The function
	// 					will write the result directly into this buffer.
	//
	// # Errors
	//
	// `ReturnCode::EcdsaRecoverFailed`
	[seal0] seal_ecdsa_recover(ctx, signature_ptr: u32, message_hash_ptr: u32, output_ptr: u32) -> ReturnCode => {
		ctx.charge_gas(RuntimeCosts::EcdsaRecovery)?;

		let mut signature: [u8; 65] = [0; 65];
		ctx.read_sandbox_memory_into_buf(signature_ptr, &mut signature)?;
		let mut message_hash: [u8; 32] = [0; 32];
		ctx.read_sandbox_memory_into_buf(message_hash_ptr, &mut message_hash)?;

		let result = ctx.ext.ecdsa_recover(&signature, &message_hash);

		match result {
			Ok(pub_key) => {
				// Write the recovered compressed ecdsa public key back into the sandboxed output
				// buffer.
				ctx.write_sandbox_memory(output_ptr, pub_key.as_ref())?;

				Ok(ReturnCode::Success)
			},
			Err(_) => Ok(ReturnCode::EcdsaRecoverFailed),
		}
	},

	// Replace the contract code at the specified address with new code.
	//
	// # Note
	//
	// There are a couple of important considerations which must be taken into account when
	// using this API:
	//
	// 1. The storage at the code address will remain untouched. This means that contract developers
	// must ensure that the storage layout of the new code is compatible with that of the old code.
	//
	// 2. Contracts using this API can't be assumed as having deterministic addresses. Said another way,
	// when using this API you lose the guarantee that an address always identifies a specific code hash.
	//
	// 3. If a contract calls into itself after changing its code the new call would use
	// the new code. However, if the original caller panics after returning from the sub call it
	// would revert the changes made by `seal_set_code_hash` and the next caller would use
	// the old code.
	//
	// # Parameters
	//
	// - `code_hash_ptr`: A pointer to the buffer that contains the new code hash.
	//
	// # Errors
	//
	// `ReturnCode::CodeNotFound`
	[seal0] seal_set_code_hash(ctx, code_hash_ptr: u32) -> ReturnCode => {
		ctx.charge_gas(RuntimeCosts::SetCodeHash)?;
		let code_hash: CodeHash<<E as Ext>::T> = ctx.read_sandbox_memory_as(code_hash_ptr)?;
		match ctx.ext.set_code_hash(code_hash) {
			Err(err) =>	{
				let code = Runtime::<E>::err_into_return_code(err)?;
				Ok(code)
			},
			Ok(()) => Ok(ReturnCode::Success)
		}
	},

	// Calculates Ethereum address from the ECDSA compressed public key and stores
	// it into the supplied buffer.
	//
	// # Parameters
	//
	// - `key_ptr`: a pointer to the ECDSA compressed public key. Should be decodable as a 33 bytes value.
	//		Traps otherwise.
	// - `out_ptr`: the pointer into the linear memory where the output
	//                 data is placed. The function will write the result
	//                 directly into this buffer.
	//
	// The value is stored to linear memory at the address pointed to by `out_ptr`.
	// If the available space at `out_ptr` is less than the size of the value a trap is triggered.
	//
	// # Errors
	//
	// `ReturnCode::EcdsaRecoverFailed`
	[seal0] seal_ecdsa_to_eth_address(ctx, key_ptr: u32, out_ptr: u32) -> ReturnCode => {
		ctx.charge_gas(RuntimeCosts::EcdsaToEthAddress)?;
		let mut compressed_key: [u8; 33] = [0;33];
		ctx.read_sandbox_memory_into_buf(key_ptr, &mut compressed_key)?;
		let result = ctx.ext.ecdsa_to_eth_address(&compressed_key);
		match result {
			Ok(eth_address) => {
				ctx.write_sandbox_memory(out_ptr, eth_address.as_ref())?;
				Ok(ReturnCode::Success)
			},
			Err(_) => Ok(ReturnCode::EcdsaRecoverFailed),
		}
	},
);<|MERGE_RESOLUTION|>--- conflicted
+++ resolved
@@ -299,12 +299,7 @@
 			EcdsaRecovery => s.ecdsa_recover,
 			ChainExtension(amount) => amount,
 			#[cfg(feature = "unstable-interface")]
-<<<<<<< HEAD
 			CallRuntime(weight) => weight.computation(),
-			#[cfg(feature = "unstable-interface")]
-=======
-			CallRuntime(weight) => weight,
->>>>>>> 644e59a3
 			SetCodeHash => s.set_code_hash,
 			EcdsaToEthAddress => s.ecdsa_to_eth_address,
 		};
