--- conflicted
+++ resolved
@@ -1032,15 +1032,9 @@
 				}
 			}
 
-<<<<<<< HEAD
 			let _ = Self::try_remove_nominator(stash);
-			Self::do_add_validator(stash, prefs);
-=======
-			Self::do_remove_nominator(stash);
 			Self::do_add_validator(stash, prefs.clone());
 			Self::deposit_event(Event::<T>::ValidatorPrefsSet(ledger.stash, prefs));
-
->>>>>>> 0a7e5ea4
 			Ok(())
 		}
 
