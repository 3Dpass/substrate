// This file is part of Substrate.

// Copyright (C) 2017-2021 Parity Technologies (UK) Ltd.
// SPDX-License-Identifier: Apache-2.0

// Licensed under the Apache License, Version 2.0 (the "License");
// you may not use this file except in compliance with the License.
// You may obtain a copy of the License at
//
// 	http://www.apache.org/licenses/LICENSE-2.0
//
// Unless required by applicable law or agreed to in writing, software
// distributed under the License is distributed on an "AS IS" BASIS,
// WITHOUT WARRANTIES OR CONDITIONS OF ANY KIND, either express or implied.
// See the License for the specific language governing permissions and
// limitations under the License.

//! Staking FRAME Pallet.

use frame_election_provider_support::{ElectionProvider, PageIndex, SortedListProvider};
use frame_support::{
	traits::{
		Currency, CurrencyToVote, EnsureOrigin, EstimateNextNewSession, Get, LockIdentifier,
		LockableCurrency, OnUnbalanced, UnixTime,
	},
	weights::Weight,
};
use frame_system::{ensure_root, ensure_signed, offchain::SendTransactionTypes, pallet_prelude::*};
use sp_runtime::{
	traits::{CheckedSub, SaturatedConversion, StaticLookup, Zero},
	DispatchError, Perbill, Percent,
};
use sp_staking::SessionIndex;
use sp_std::{convert::From, prelude::*, result};

mod impls;

pub use impls::*;

use crate::{
	log, migrations, slashing, weights::WeightInfo, ActiveEraInfo, BalanceOf, EraIndex, EraPayout,
	EraRewardPoints, Exposure, Forcing, NegativeImbalanceOf, Nominations, PositiveImbalanceOf,
	Releases, RewardDestination, SessionInterface, StakingLedger, UnappliedSlash, UnlockChunk,
	ValidatorPrefs,
};

pub const MAX_UNLOCKING_CHUNKS: usize = 32;
const STAKING_ID: LockIdentifier = *b"staking ";

#[frame_support::pallet]
pub mod pallet {
	use super::*;
	use frame_support::pallet_prelude::*;

	#[pallet::pallet]
	#[pallet::generate_store(pub(crate) trait Store)]
	pub struct Pallet<T>(_);

	#[pallet::config]
	pub trait Config: frame_system::Config + SendTransactionTypes<Call<Self>> {
		/// The staking balance.
		type Currency: LockableCurrency<Self::AccountId, Moment = Self::BlockNumber>;

		/// Time used for computing era duration.
		///
		/// It is guaranteed to start being called from the first `on_finalize`. Thus value at
		/// genesis is not used.
		type UnixTime: UnixTime;

		/// Convert a balance into a number used for election calculation. This must fit into a
		/// `u64` but is allowed to be sensibly lossy. The `u64` is used to communicate with the
		/// [`sp_npos_elections`] crate which accepts u64 numbers and does operations in 128.
		/// Consequently, the backward convert is used convert the u128s from sp-elections back to a
		/// [`BalanceOf`].
		type CurrencyToVote: CurrencyToVote<BalanceOf<Self>>;

		/// Something that provides the election functionality.
		type ElectionProvider: frame_election_provider_support::ElectionProvider<
			Self::AccountId,
			Self::BlockNumber,
			// we only accept an election provider that has staking as data provider.
			DataProvider = Pallet<Self>,
		>;

		/// Something that provides the election functionality at genesis.
		type GenesisElectionProvider: frame_election_provider_support::ElectionProvider<
			Self::AccountId,
			Self::BlockNumber,
			DataProvider = Pallet<Self>,
		>;

		/// Maximum number of nominations per nominator.
		const MAX_NOMINATIONS: u32;

		/// Tokens have been minted and are unused for validator-reward.
		/// See [Era payout](./index.html#era-payout).
		type RewardRemainder: OnUnbalanced<NegativeImbalanceOf<Self>>;

		/// The overarching event type.
		type Event: From<Event<Self>> + IsType<<Self as frame_system::Config>::Event>;

		/// Handler for the unbalanced reduction when slashing a staker.
		type Slash: OnUnbalanced<NegativeImbalanceOf<Self>>;

		/// Handler for the unbalanced increment when rewarding a staker.
		type Reward: OnUnbalanced<PositiveImbalanceOf<Self>>;

		/// Number of sessions per era.
		#[pallet::constant]
		type SessionsPerEra: Get<SessionIndex>;

		/// Number of eras that staked funds must remain bonded for.
		#[pallet::constant]
		type BondingDuration: Get<EraIndex>;

		/// Number of eras that slashes are deferred by, after computation.
		///
		/// This should be less than the bonding duration. Set to 0 if slashes
		/// should be applied immediately, without opportunity for intervention.
		#[pallet::constant]
		type SlashDeferDuration: Get<EraIndex>;

		/// The origin which can cancel a deferred slash. Root can always do this.
		type SlashCancelOrigin: EnsureOrigin<Self::Origin>;

		/// Interface for interacting with a session pallet.
		type SessionInterface: SessionInterface<Self::AccountId>;

		/// The payout for validators and the system for the current era.
		/// See [Era payout](./index.html#era-payout).
		type EraPayout: EraPayout<BalanceOf<Self>>;

		/// Something that can estimate the next session change, accurately or as a best effort
		/// guess.
		type NextNewSession: EstimateNextNewSession<Self::BlockNumber>;

		/// The maximum number of nominators rewarded for each validator.
		///
		/// For each validator only the `$MaxNominatorRewardedPerValidator` biggest stakers can
		/// claim their reward. This used to limit the i/o cost for the nominator payout.
		#[pallet::constant]
		type MaxNominatorRewardedPerValidator: Get<u32>;

		/// Something that can provide a sorted list of voters in a somewhat sorted way. The
		/// original use case for this was designed with [`pallet_bags_list::Pallet`] in mind. If
		/// the bags-list is not desired, [`impls::UseNominatorsMap`] is likely the desired option.
		type SortedListProvider: SortedListProvider<Self::AccountId>;

		/// Weight information for extrinsics in this pallet.
		type WeightInfo: WeightInfo;
	}

	#[pallet::extra_constants]
	impl<T: Config> Pallet<T> {
		// TODO: rename to snake case after https://github.com/paritytech/substrate/issues/8826 fixed.
		#[allow(non_snake_case)]
		fn MaxNominations() -> u32 {
			T::MAX_NOMINATIONS
		}
	}

	#[pallet::type_value]
	pub(crate) fn HistoryDepthOnEmpty() -> u32 {
		84u32
	}

	/// Number of eras to keep in history.
	///
	/// Information is kept for eras in `[current_era - history_depth; current_era]`.
	///
	/// Must be more than the number of eras delayed by session otherwise. I.e. active era must
	/// always be in history. I.e. `active_era > current_era - history_depth` must be
	/// guaranteed.
	#[pallet::storage]
	#[pallet::getter(fn history_depth)]
	pub(crate) type HistoryDepth<T> = StorageValue<_, u32, ValueQuery, HistoryDepthOnEmpty>;

	/// The ideal number of staking participants.
	#[pallet::storage]
	#[pallet::getter(fn validator_count)]
	pub type ValidatorCount<T> = StorageValue<_, u32, ValueQuery>;

	/// Minimum number of staking participants before emergency conditions are imposed.
	#[pallet::storage]
	#[pallet::getter(fn minimum_validator_count)]
	pub type MinimumValidatorCount<T> = StorageValue<_, u32, ValueQuery>;

	/// Any validators that may never be slashed or forcibly kicked. It's a Vec since they're
	/// easy to initialize and the performance hit is minimal (we expect no more than four
	/// invulnerables) and restricted to testnets.
	#[pallet::storage]
	#[pallet::getter(fn invulnerables)]
	pub type Invulnerables<T: Config> = StorageValue<_, Vec<T::AccountId>, ValueQuery>;

	/// Map from all locked "stash" accounts to the controller account.
	#[pallet::storage]
	#[pallet::getter(fn bonded)]
	pub type Bonded<T: Config> = StorageMap<_, Twox64Concat, T::AccountId, T::AccountId>;

	/// The minimum active bond to become and maintain the role of a nominator.
	#[pallet::storage]
	pub type MinNominatorBond<T: Config> = StorageValue<_, BalanceOf<T>, ValueQuery>;

	/// The minimum active bond to become and maintain the role of a validator.
	#[pallet::storage]
	pub type MinValidatorBond<T: Config> = StorageValue<_, BalanceOf<T>, ValueQuery>;

	/// Map from all (unlocked) "controller" accounts to the info regarding the staking.
	#[pallet::storage]
	#[pallet::getter(fn ledger)]
	pub type Ledger<T: Config> =
		StorageMap<_, Blake2_128Concat, T::AccountId, StakingLedger<T::AccountId, BalanceOf<T>>>;

	/// Where the reward payment should be made. Keyed by stash.
	#[pallet::storage]
	#[pallet::getter(fn payee)]
	pub type Payee<T: Config> =
		StorageMap<_, Twox64Concat, T::AccountId, RewardDestination<T::AccountId>, ValueQuery>;

	/// The map from (wannabe) validator stash key to the preferences of that validator.
	///
	/// When updating this storage item, you must also update the `CounterForValidators`.
	#[pallet::storage]
	#[pallet::getter(fn validators)]
	pub type Validators<T: Config> =
		StorageMap<_, Twox64Concat, T::AccountId, ValidatorPrefs, ValueQuery>;

	/// A tracker to keep count of the number of items in the `Validators` map.
	#[pallet::storage]
	pub type CounterForValidators<T> = StorageValue<_, u32, ValueQuery>;

	/// The maximum validator count before we stop allowing new validators to join.
	///
	/// When this value is not set, no limits are enforced.
	#[pallet::storage]
	pub type MaxValidatorsCount<T> = StorageValue<_, u32, OptionQuery>;

	/// The map from nominator stash key to the set of stash keys of all validators to nominate.
	///
	/// When updating this storage item, you must also update the `CounterForNominators`.
	#[pallet::storage]
	#[pallet::getter(fn nominators)]
	pub type Nominators<T: Config> =
		StorageMap<_, Twox64Concat, T::AccountId, Nominations<T::AccountId>>;

	/// A tracker to keep count of the number of items in the `Nominators` map.
	#[pallet::storage]
	pub type CounterForNominators<T> = StorageValue<_, u32, ValueQuery>;

	/// The maximum nominator count before we stop allowing new validators to join.
	///
	/// When this value is not set, no limits are enforced.
	#[pallet::storage]
	pub type MaxNominatorsCount<T> = StorageValue<_, u32, OptionQuery>;

	/// The current era index.
	///
	/// This is the latest planned era, depending on how the Session pallet queues the validator
	/// set, it might be active or not.
	#[pallet::storage]
	#[pallet::getter(fn current_era)]
	pub type CurrentEra<T> = StorageValue<_, EraIndex>;

	/// The active era information, it holds index and start.
	///
	/// The active era is the era being currently rewarded. Validator set of this era must be
	/// equal to [`SessionInterface::validators`].
	#[pallet::storage]
	#[pallet::getter(fn active_era)]
	pub type ActiveEra<T> = StorageValue<_, ActiveEraInfo>;

	/// The session index at which the era start for the last `HISTORY_DEPTH` eras.
	///
	/// Note: This tracks the starting session (i.e. session index when era start being active)
	/// for the eras in `[CurrentEra - HISTORY_DEPTH, CurrentEra]`.
	#[pallet::storage]
	#[pallet::getter(fn eras_start_session_index)]
	pub type ErasStartSessionIndex<T> = StorageMap<_, Twox64Concat, EraIndex, SessionIndex>;

	/// Exposure of validator at era.
	///
	/// This is keyed first by the era index to allow bulk deletion and then the stash account.
	///
	/// Is it removed after `HISTORY_DEPTH` eras.
	/// If stakers hasn't been set or has been removed then empty exposure is returned.
	#[pallet::storage]
	#[pallet::getter(fn eras_stakers)]
	pub type ErasStakers<T: Config> = StorageDoubleMap<
		_,
		Twox64Concat,
		EraIndex,
		Twox64Concat,
		T::AccountId,
		Exposure<T::AccountId, BalanceOf<T>>,
		ValueQuery,
	>;

	/// Clipped Exposure of validator at era.
	///
	/// This is similar to [`ErasStakers`] but number of nominators exposed is reduced to the
	/// `T::MaxNominatorRewardedPerValidator` biggest stakers.
	/// (Note: the field `total` and `own` of the exposure remains unchanged).
	/// This is used to limit the i/o cost for the nominator payout.
	///
	/// This is keyed fist by the era index to allow bulk deletion and then the stash account.
	///
	/// Is it removed after `HISTORY_DEPTH` eras.
	/// If stakers hasn't been set or has been removed then empty exposure is returned.
	#[pallet::storage]
	#[pallet::getter(fn eras_stakers_clipped)]
	pub type ErasStakersClipped<T: Config> = StorageDoubleMap<
		_,
		Twox64Concat,
		EraIndex,
		Twox64Concat,
		T::AccountId,
		Exposure<T::AccountId, BalanceOf<T>>,
		ValueQuery,
	>;

	/// Similar to `ErasStakers`, this holds the preferences of validators.
	///
	/// This is keyed first by the era index to allow bulk deletion and then the stash account.
	///
	/// Is it removed after `HISTORY_DEPTH` eras.
	// If prefs hasn't been set or has been removed then 0 commission is returned.
	#[pallet::storage]
	#[pallet::getter(fn eras_validator_prefs)]
	pub type ErasValidatorPrefs<T: Config> = StorageDoubleMap<
		_,
		Twox64Concat,
		EraIndex,
		Twox64Concat,
		T::AccountId,
		ValidatorPrefs,
		ValueQuery,
	>;

	/// The total validator era payout for the last `HISTORY_DEPTH` eras.
	///
	/// Eras that haven't finished yet or has been removed doesn't have reward.
	#[pallet::storage]
	#[pallet::getter(fn eras_validator_reward)]
	pub type ErasValidatorReward<T: Config> = StorageMap<_, Twox64Concat, EraIndex, BalanceOf<T>>;

	/// Rewards for the last `HISTORY_DEPTH` eras.
	/// If reward hasn't been set or has been removed then 0 reward is returned.
	#[pallet::storage]
	#[pallet::getter(fn eras_reward_points)]
	pub type ErasRewardPoints<T: Config> =
		StorageMap<_, Twox64Concat, EraIndex, EraRewardPoints<T::AccountId>, ValueQuery>;

	/// The total amount staked for the last `HISTORY_DEPTH` eras.
	/// If total hasn't been set or has been removed then 0 stake is returned.
	#[pallet::storage]
	#[pallet::getter(fn eras_total_stake)]
	pub type ErasTotalStake<T: Config> =
		StorageMap<_, Twox64Concat, EraIndex, BalanceOf<T>, ValueQuery>;

	/// Mode of era forcing.
	#[pallet::storage]
	#[pallet::getter(fn force_era)]
	pub type ForceEra<T> = StorageValue<_, Forcing, ValueQuery>;

	/// The percentage of the slash that is distributed to reporters.
	///
	/// The rest of the slashed value is handled by the `Slash`.
	#[pallet::storage]
	#[pallet::getter(fn slash_reward_fraction)]
	pub type SlashRewardFraction<T> = StorageValue<_, Perbill, ValueQuery>;

	/// The amount of currency given to reporters of a slash event which was
	/// canceled by extraordinary circumstances (e.g. governance).
	#[pallet::storage]
	#[pallet::getter(fn canceled_payout)]
	pub type CanceledSlashPayout<T: Config> = StorageValue<_, BalanceOf<T>, ValueQuery>;

	/// All unapplied slashes that are queued for later.
	#[pallet::storage]
	pub type UnappliedSlashes<T: Config> = StorageMap<
		_,
		Twox64Concat,
		EraIndex,
		Vec<UnappliedSlash<T::AccountId, BalanceOf<T>>>,
		ValueQuery,
	>;

	/// A mapping from still-bonded eras to the first session index of that era.
	///
	/// Must contains information for eras for the range:
	/// `[active_era - bounding_duration; active_era]`
	#[pallet::storage]
	pub(crate) type BondedEras<T: Config> =
		StorageValue<_, Vec<(EraIndex, SessionIndex)>, ValueQuery>;

	/// All slashing events on validators, mapped by era to the highest slash proportion
	/// and slash value of the era.
	#[pallet::storage]
	pub(crate) type ValidatorSlashInEra<T: Config> = StorageDoubleMap<
		_,
		Twox64Concat,
		EraIndex,
		Twox64Concat,
		T::AccountId,
		(Perbill, BalanceOf<T>),
	>;

	/// All slashing events on nominators, mapped by era to the highest slash value of the era.
	#[pallet::storage]
	pub(crate) type NominatorSlashInEra<T: Config> =
		StorageDoubleMap<_, Twox64Concat, EraIndex, Twox64Concat, T::AccountId, BalanceOf<T>>;

	/// Slashing spans for stash accounts.
	#[pallet::storage]
	pub(crate) type SlashingSpans<T: Config> =
		StorageMap<_, Twox64Concat, T::AccountId, slashing::SlashingSpans>;

	/// Records information about the maximum slash of a stash within a slashing span,
	/// as well as how much reward has been paid out.
	#[pallet::storage]
	pub(crate) type SpanSlash<T: Config> = StorageMap<
		_,
		Twox64Concat,
		(T::AccountId, slashing::SpanIndex),
		slashing::SpanRecord<BalanceOf<T>>,
		ValueQuery,
	>;

	/// The earliest era for which we have a pending, unapplied slash.
	#[pallet::storage]
	pub(crate) type EarliestUnappliedSlash<T> = StorageValue<_, EraIndex>;

	/// The last planned session scheduled by the session pallet.
	///
	/// This is basically in sync with the call to [`pallet_session::SessionManager::new_session`].
	#[pallet::storage]
	#[pallet::getter(fn current_planned_session)]
	pub type CurrentPlannedSession<T> = StorageValue<_, SessionIndex, ValueQuery>;

	/// True if network has been upgraded to this version.
	/// Storage version of the pallet.
	///
	/// This is set to v7.0.0 for new networks.
	#[pallet::storage]
	pub(crate) type StorageVersion<T: Config> = StorageValue<_, Releases, ValueQuery>;

	/// The threshold for when users can start calling `chill_other` for other validators /
	/// nominators. The threshold is compared to the actual number of validators / nominators
	/// (`CountFor*`) in the system compared to the configured max (`Max*Count`).
	#[pallet::storage]
	pub(crate) type ChillThreshold<T: Config> = StorageValue<_, Percent, OptionQuery>;

	/// Last nominator that was being iterated. This is only Some when we're in the middle of giving
	/// a snapshot out.
	#[pallet::storage]
	pub(crate) type LastIteratedNominator<T: Config> =
		StorageValue<_, Option<T::AccountId>, ValueQuery>;

	/// The next page index upon which we should call `T::ElectionProvider::elect`.
	#[pallet::storage]
	#[pallet::getter(fn next_elect_page)]
	pub(crate) type NextElectPage<T: Config> = StorageValue<_, Option<PageIndex>, ValueQuery>;

	/// The next validators that should be handed in to the session pallet.
	///
	/// This is set once and ONLY once in `finalize_staker_info_collection`, at the end of the
	/// election process. Thereafter, this should NEVER be read except for once, where we `::take`
	/// from it and pass the data to the session pallet.
	///
	/// Upon a new session, the existence of this storage item as `Some(_)` signifies that we have
	/// had a successful election process, [`ErasStakers`], [`ErasStakersClipped`] and
	/// [`ErasValidatorPrefs`] have been updated. The lack thereof signifies that an error must have
	/// happened.
	#[pallet::storage]
	pub(crate) type NextValidators<T: Config> =
		StorageValue<_, Option<Vec<T::AccountId>>, ValueQuery>;

	#[pallet::genesis_config]
	pub struct GenesisConfig<T: Config> {
		pub history_depth: u32,
		pub validator_count: u32,
		pub minimum_validator_count: u32,
		pub invulnerables: Vec<T::AccountId>,
		pub force_era: Forcing,
		pub slash_reward_fraction: Perbill,
		pub canceled_payout: BalanceOf<T>,
		pub stakers:
			Vec<(T::AccountId, T::AccountId, BalanceOf<T>, crate::StakerStatus<T::AccountId>)>,
		pub min_nominator_bond: BalanceOf<T>,
		pub min_validator_bond: BalanceOf<T>,
	}

	#[cfg(feature = "std")]
	impl<T: Config> Default for GenesisConfig<T> {
		fn default() -> Self {
			GenesisConfig {
				history_depth: 84u32,
				validator_count: Default::default(),
				minimum_validator_count: Default::default(),
				invulnerables: Default::default(),
				force_era: Default::default(),
				slash_reward_fraction: Default::default(),
				canceled_payout: Default::default(),
				stakers: Default::default(),
				min_nominator_bond: Default::default(),
				min_validator_bond: Default::default(),
			}
		}
	}

	#[pallet::genesis_build]
	impl<T: Config> GenesisBuild<T> for GenesisConfig<T> {
		fn build(&self) {
			HistoryDepth::<T>::put(self.history_depth);
			ValidatorCount::<T>::put(self.validator_count);
			MinimumValidatorCount::<T>::put(self.minimum_validator_count);
			Invulnerables::<T>::put(&self.invulnerables);
			ForceEra::<T>::put(self.force_era);
			CanceledSlashPayout::<T>::put(self.canceled_payout);
			SlashRewardFraction::<T>::put(self.slash_reward_fraction);
			StorageVersion::<T>::put(Releases::V7_0_0);
			MinNominatorBond::<T>::put(self.min_nominator_bond);
			MinValidatorBond::<T>::put(self.min_validator_bond);

			for &(ref stash, ref controller, balance, ref status) in &self.stakers {
				log!(
					trace,
					"inserting genesis staker: {:?} => {:?} => {:?}",
					stash,
					balance,
					status
				);
				assert!(
					T::Currency::free_balance(&stash) >= balance,
					"Stash does not have enough balance to bond."
				);
				frame_support::assert_ok!(<Pallet<T>>::bond(
					T::Origin::from(Some(stash.clone()).into()),
					T::Lookup::unlookup(controller.clone()),
					balance,
					RewardDestination::Staked,
				));
				frame_support::assert_ok!(match status {
					crate::StakerStatus::Validator => <Pallet<T>>::validate(
						T::Origin::from(Some(controller.clone()).into()),
						Default::default(),
					),
					crate::StakerStatus::Nominator(votes) => <Pallet<T>>::nominate(
						T::Origin::from(Some(controller.clone()).into()),
						votes.iter().map(|l| T::Lookup::unlookup(l.clone())).collect(),
					),
					_ => Ok(()),
				});
			}

			// all voters are reported to the `SortedListProvider`.
			assert_eq!(
				T::SortedListProvider::count(),
				CounterForNominators::<T>::get(),
				"not all genesis stakers were inserted into sorted list provider, something is wrong."
			);
		}
	}

	#[pallet::event]
	#[pallet::generate_deposit(pub(crate) fn deposit_event)]
	#[pallet::metadata(T::AccountId = "AccountId", BalanceOf<T> = "Balance")]
	pub enum Event<T: Config> {
		/// The era payout has been set; the first balance is the validator-payout; the second is
		/// the remainder from the maximum amount of reward.
		/// \[era_index, validator_payout, remainder\]
		EraPaid(EraIndex, BalanceOf<T>, BalanceOf<T>),
		/// The nominator has been rewarded by this amount. \[stash, amount\]
		Rewarded(T::AccountId, BalanceOf<T>),
		/// One validator (and its nominators) has been slashed by the given amount.
		/// \[validator, amount\]
		Slashed(T::AccountId, BalanceOf<T>),
		/// An old slashing report from a prior era was discarded because it could
		/// not be processed. \[session_index\]
		OldSlashingReportDiscarded(SessionIndex),
		/// A new set of stakers was elected.
		StakersElected,
		/// An account has bonded this amount. \[stash, amount\]
		///
		/// NOTE: This event is only emitted when funds are bonded via a dispatchable. Notably,
		/// it will not be emitted for staking rewards when they are added to stake.
		Bonded(T::AccountId, BalanceOf<T>),
		/// An account has unbonded this amount. \[stash, amount\]
		Unbonded(T::AccountId, BalanceOf<T>),
		/// An account has called `withdraw_unbonded` and removed unbonding chunks worth `Balance`
		/// from the unlocking queue. \[stash, amount\]
		Withdrawn(T::AccountId, BalanceOf<T>),
		/// A nominator has been kicked from a validator. \[nominator, stash\]
		Kicked(T::AccountId, T::AccountId),
		/// The election failed. No new era is planned.
		StakingElectionFailed,
		/// An account has stopped participating as either a validator or nominator.
		/// \[stash\]
		Chilled(T::AccountId),
		/// The stakers' rewards are getting paid. \[era_index, validator_stash\]
		PayoutStarted(EraIndex, T::AccountId),
	}

	#[pallet::error]
	pub enum Error<T> {
		/// Not a controller account.
		NotController,
		/// Not a stash account.
		NotStash,
		/// Stash is already bonded.
		AlreadyBonded,
		/// Controller is already paired.
		AlreadyPaired,
		/// Targets cannot be empty.
		EmptyTargets,
		/// Duplicate index.
		DuplicateIndex,
		/// Slash record index out of bounds.
		InvalidSlashIndex,
		/// Can not bond with value less than minimum required.
		InsufficientBond,
		/// Can not schedule more unlock chunks.
		NoMoreChunks,
		/// Can not rebond without unlocking chunks.
		NoUnlockChunk,
		/// Attempting to target a stash that still has funds.
		FundedTarget,
		/// Invalid era to reward.
		InvalidEraToReward,
		/// Invalid number of nominations.
		InvalidNumberOfNominations,
		/// Items are not sorted and unique.
		NotSortedAndUnique,
		/// Rewards for this era have already been claimed for this validator.
		AlreadyClaimed,
		/// Incorrect previous history depth input provided.
		IncorrectHistoryDepth,
		/// Incorrect number of slashing spans provided.
		IncorrectSlashingSpans,
		/// Internal state has become somehow corrupted and the operation cannot continue.
		BadState,
		/// Too many nomination targets supplied.
		TooManyTargets,
		/// A nomination target was supplied that was blocked or otherwise not a validator.
		BadTarget,
		/// The user has enough bond and thus cannot be chilled forcefully by an external person.
		CannotChillOther,
		/// There are too many nominators in the system. Governance needs to adjust the staking
		/// settings to keep things safe for the runtime.
		TooManyNominators,
		/// There are too many validators in the system. Governance needs to adjust the staking
		/// settings to keep things safe for the runtime.
		TooManyValidators,
	}

	#[pallet::hooks]
	impl<T: Config> Hooks<BlockNumberFor<T>> for Pallet<T> {
		fn on_runtime_upgrade() -> Weight {
			if StorageVersion::<T>::get() == Releases::V6_0_0 {
				migrations::v7::migrate::<T>()
			} else if StorageVersion::<T>::get() == Releases::V7_0_0 {
				migrations::v8::migrate::<T>()
			} else {
				T::DbWeight::get().reads(1)
			}
		}

		#[cfg(feature = "try-runtime")]
		fn pre_upgrade() -> Result<(), &'static str> {
			if StorageVersion::<T>::get() == Releases::V6_0_0 {
				migrations::v7::pre_migrate::<T>()
			} else if StorageVersion::<T>::get() == Releases::V7_0_0 {
				migrations::v8::pre_migrate::<T>()
			} else {
				Ok(())
			}
		}

		#[cfg(feature = "try-runtime")]
		fn post_upgrade() -> Result<(), &'static str> {
			if StorageVersion::<T>::get() == Releases::V7_0_0 {
				migrations::v8::post_migrate::<T>()
			} else {
				Ok(())
			}
		}

		fn on_initialize(now: BlockNumberFor<T>) -> Weight {
			let next_era = CurrentEra::<T>::get().unwrap_or_default().saturating_add(1);

			// note: we use error just for expressive logging, not much we can do about failures in
			// `on_initialize`.
			let _ = Self::maybe_start_support_collection_for_era(now, next_era)
				.map_err(|err| log!(error, "error in collection exposure task: {:?}", err))
				.map(|outcome| log!(trace, "status of collection exposure = {:?}", outcome));

			// just return the weight of the on_finalize.
			T::DbWeight::get().reads(1)
		}

		fn on_finalize(_n: BlockNumberFor<T>) {
			// Set the start of the first era.
			if let Some(mut active_era) = Self::active_era() {
				if active_era.start.is_none() {
					let now_as_millis_u64 = T::UnixTime::now().as_millis().saturated_into::<u64>();
					active_era.start = Some(now_as_millis_u64);
					// This write only ever happens once, we don't include it in the weight in
					// general
					ActiveEra::<T>::put(active_era);
				}
			}
			// `on_finalize` weight is tracked in `on_initialize`
		}

		fn integrity_test() {
<<<<<<< HEAD
			assert_eq!(
				<T::GenesisElectionProvider as ElectionProvider<T::AccountId, T::BlockNumber>>::Pages::get(),
				1,
				"Genesis election provider must have single page. Use `OnChainSequentialPhragmen` \
				for an easy example.",
			);
=======
			sp_std::if_std! {
				sp_io::TestExternalities::new_empty().execute_with(||
					assert!(
						T::SlashDeferDuration::get() < T::BondingDuration::get() || T::BondingDuration::get() == 0,
						"As per documentation, slash defer duration ({}) should be less than bonding duration ({}).",
						T::SlashDeferDuration::get(),
						T::BondingDuration::get(),
					)
				);
			}
>>>>>>> 5ece97ca
		}
	}

	#[pallet::call]
	impl<T: Config> Pallet<T> {
		/// Take the origin account as a stash and lock up `value` of its balance. `controller` will
		/// be the account that controls it.
		///
		/// `value` must be more than the `minimum_balance` specified by `T::Currency`.
		///
		/// The dispatch origin for this call must be _Signed_ by the stash account.
		///
		/// Emits `Bonded`.
		/// # <weight>
		/// - Independent of the arguments. Moderate complexity.
		/// - O(1).
		/// - Three extra DB entries.
		///
		/// NOTE: Two of the storage writes (`Self::bonded`, `Self::payee`) are _never_ cleaned
		/// unless the `origin` falls below _existential deposit_ and gets removed as dust.
		/// ------------------
		/// # </weight>
		#[pallet::weight(T::WeightInfo::bond())]
		pub fn bond(
			origin: OriginFor<T>,
			controller: <T::Lookup as StaticLookup>::Source,
			#[pallet::compact] value: BalanceOf<T>,
			payee: RewardDestination<T::AccountId>,
		) -> DispatchResult {
			let stash = ensure_signed(origin)?;

			if <Bonded<T>>::contains_key(&stash) {
				Err(Error::<T>::AlreadyBonded)?
			}

			let controller = T::Lookup::lookup(controller)?;

			if <Ledger<T>>::contains_key(&controller) {
				Err(Error::<T>::AlreadyPaired)?
			}

			// Reject a bond which is considered to be _dust_.
			if value < T::Currency::minimum_balance() {
				Err(Error::<T>::InsufficientBond)?
			}

			frame_system::Pallet::<T>::inc_consumers(&stash).map_err(|_| Error::<T>::BadState)?;

			// You're auto-bonded forever, here. We might improve this by only bonding when
			// you actually validate/nominate and remove once you unbond __everything__.
			<Bonded<T>>::insert(&stash, &controller);
			<Payee<T>>::insert(&stash, payee);

			let current_era = CurrentEra::<T>::get().unwrap_or(0);
			let history_depth = Self::history_depth();
			let last_reward_era = current_era.saturating_sub(history_depth);

			let stash_balance = T::Currency::free_balance(&stash);
			let value = value.min(stash_balance);
			Self::deposit_event(Event::<T>::Bonded(stash.clone(), value));
			let item = StakingLedger {
				stash,
				total: value,
				active: value,
				unlocking: vec![],
				claimed_rewards: (last_reward_era..current_era).collect(),
			};
			Self::update_ledger(&controller, &item);
			Ok(())
		}

		/// Add some extra amount that have appeared in the stash `free_balance` into the balance up
		/// for staking.
		///
		/// The dispatch origin for this call must be _Signed_ by the stash, not the controller.
		///
		/// Use this if there are additional funds in your stash account that you wish to bond.
		/// Unlike [`bond`](Self::bond) or [`unbond`](Self::unbond) this function does not impose
		/// any limitation on the amount that can be added.
		///
		/// Emits `Bonded`.
		///
		/// # <weight>
		/// - Independent of the arguments. Insignificant complexity.
		/// - O(1).
		/// # </weight>
		#[pallet::weight(T::WeightInfo::bond_extra())]
		pub fn bond_extra(
			origin: OriginFor<T>,
			#[pallet::compact] max_additional: BalanceOf<T>,
		) -> DispatchResult {
			let stash = ensure_signed(origin)?;

			let controller = Self::bonded(&stash).ok_or(Error::<T>::NotStash)?;
			let mut ledger = Self::ledger(&controller).ok_or(Error::<T>::NotController)?;

			let stash_balance = T::Currency::free_balance(&stash);
			if let Some(extra) = stash_balance.checked_sub(&ledger.total) {
				let extra = extra.min(max_additional);
				ledger.total += extra;
				ledger.active += extra;
				// Last check: the new active amount of ledger must be more than ED.
				ensure!(
					ledger.active >= T::Currency::minimum_balance(),
					Error::<T>::InsufficientBond
				);

				// NOTE: ledger must be updated prior to calling `Self::weight_of`.
				Self::update_ledger(&controller, &ledger);
				// update this staker in the sorted list, if they exist in it.
				if T::SortedListProvider::contains(&stash) {
					T::SortedListProvider::on_update(&stash, Self::weight_of(&ledger.stash));
					debug_assert_eq!(T::SortedListProvider::sanity_check(), Ok(()));
				}

				Self::deposit_event(Event::<T>::Bonded(stash.clone(), extra));
			}
			Ok(())
		}

		/// Schedule a portion of the stash to be unlocked ready for transfer out after the bond
		/// period ends. If this leaves an amount actively bonded less than
		/// T::Currency::minimum_balance(), then it is increased to the full amount.
		///
		/// The dispatch origin for this call must be _Signed_ by the controller, not the stash.
		///
		/// Once the unlock period is done, you can call `withdraw_unbonded` to actually move
		/// the funds out of management ready for transfer.
		///
		/// No more than a limited number of unlocking chunks (see `MAX_UNLOCKING_CHUNKS`)
		/// can co-exists at the same time. In that case, [`Call::withdraw_unbonded`] need
		/// to be called first to remove some of the chunks (if possible).
		///
		/// If a user encounters the `InsufficientBond` error when calling this extrinsic,
		/// they should call `chill` first in order to free up their bonded funds.
		///
		/// Emits `Unbonded`.
		///
		/// See also [`Call::withdraw_unbonded`].
		#[pallet::weight(T::WeightInfo::unbond())]
		pub fn unbond(
			origin: OriginFor<T>,
			#[pallet::compact] value: BalanceOf<T>,
		) -> DispatchResult {
			let controller = ensure_signed(origin)?;
			let mut ledger = Self::ledger(&controller).ok_or(Error::<T>::NotController)?;
			ensure!(ledger.unlocking.len() < MAX_UNLOCKING_CHUNKS, Error::<T>::NoMoreChunks,);

			let mut value = value.min(ledger.active);

			if !value.is_zero() {
				ledger.active -= value;

				// Avoid there being a dust balance left in the staking system.
				if ledger.active < T::Currency::minimum_balance() {
					value += ledger.active;
					ledger.active = Zero::zero();
				}

				let min_active_bond = if Nominators::<T>::contains_key(&ledger.stash) {
					MinNominatorBond::<T>::get()
				} else if Validators::<T>::contains_key(&ledger.stash) {
					MinValidatorBond::<T>::get()
				} else {
					Zero::zero()
				};

				// Make sure that the user maintains enough active bond for their role.
				// If a user runs into this error, they should chill first.
				ensure!(ledger.active >= min_active_bond, Error::<T>::InsufficientBond);

				// Note: in case there is no current era it is fine to bond one era more.
				let era = Self::current_era().unwrap_or(0) + T::BondingDuration::get();
				ledger.unlocking.push(UnlockChunk { value, era });
				// NOTE: ledger must be updated prior to calling `Self::weight_of`.
				Self::update_ledger(&controller, &ledger);

				// update this staker in the sorted list, if they exist in it.
				if T::SortedListProvider::contains(&ledger.stash) {
					T::SortedListProvider::on_update(&ledger.stash, Self::weight_of(&ledger.stash));
				}

				Self::deposit_event(Event::<T>::Unbonded(ledger.stash, value));
			}
			Ok(())
		}

		/// Remove any unlocked chunks from the `unlocking` queue from our management.
		///
		/// This essentially frees up that balance to be used by the stash account to do
		/// whatever it wants.
		///
		/// The dispatch origin for this call must be _Signed_ by the controller.
		///
		/// Emits `Withdrawn`.
		///
		/// See also [`Call::unbond`].
		///
		/// # <weight>
		/// Complexity O(S) where S is the number of slashing spans to remove
		/// NOTE: Weight annotation is the kill scenario, we refund otherwise.
		/// # </weight>
		#[pallet::weight(T::WeightInfo::withdraw_unbonded_kill(*num_slashing_spans))]
		pub fn withdraw_unbonded(
			origin: OriginFor<T>,
			num_slashing_spans: u32,
		) -> DispatchResultWithPostInfo {
			let controller = ensure_signed(origin)?;
			let mut ledger = Self::ledger(&controller).ok_or(Error::<T>::NotController)?;
			let (stash, old_total) = (ledger.stash.clone(), ledger.total);
			if let Some(current_era) = Self::current_era() {
				ledger = ledger.consolidate_unlocked(current_era)
			}

			let post_info_weight = if ledger.unlocking.is_empty() &&
				ledger.active < T::Currency::minimum_balance()
			{
				// This account must have called `unbond()` with some value that caused the active
				// portion to fall below existential deposit + will have no more unlocking chunks
				// left. We can now safely remove all staking-related information.
				Self::kill_stash(&stash, num_slashing_spans)?;
				// Remove the lock.
				T::Currency::remove_lock(STAKING_ID, &stash);
				// This is worst case scenario, so we use the full weight and return None
				None
			} else {
				// This was the consequence of a partial unbond. just update the ledger and move on.
				Self::update_ledger(&controller, &ledger);

				// This is only an update, so we use less overall weight.
				Some(T::WeightInfo::withdraw_unbonded_update(num_slashing_spans))
			};

			// `old_total` should never be less than the new total because
			// `consolidate_unlocked` strictly subtracts balance.
			if ledger.total < old_total {
				// Already checked that this won't overflow by entry condition.
				let value = old_total - ledger.total;
				Self::deposit_event(Event::<T>::Withdrawn(stash, value));
			}

			Ok(post_info_weight.into())
		}

		/// Declare the desire to validate for the origin controller.
		///
		/// Effects will be felt at the beginning of the next era.
		///
		/// The dispatch origin for this call must be _Signed_ by the controller, not the stash.
		#[pallet::weight(T::WeightInfo::validate())]
		pub fn validate(origin: OriginFor<T>, prefs: ValidatorPrefs) -> DispatchResult {
			let controller = ensure_signed(origin)?;

			let ledger = Self::ledger(&controller).ok_or(Error::<T>::NotController)?;
			ensure!(ledger.active >= MinValidatorBond::<T>::get(), Error::<T>::InsufficientBond);
			let stash = &ledger.stash;

			// Only check limits if they are not already a validator.
			if !Validators::<T>::contains_key(stash) {
				// If this error is reached, we need to adjust the `MinValidatorBond` and start
				// calling `chill_other`. Until then, we explicitly block new validators to protect
				// the runtime.
				if let Some(max_validators) = MaxValidatorsCount::<T>::get() {
					ensure!(
						CounterForValidators::<T>::get() < max_validators,
						Error::<T>::TooManyValidators
					);
				}
			}

			Self::do_remove_nominator(stash);
			Self::do_add_validator(stash, prefs);
			Ok(())
		}

		/// Declare the desire to nominate `targets` for the origin controller.
		///
		/// Effects will be felt at the beginning of the next era.
		///
		/// The dispatch origin for this call must be _Signed_ by the controller, not the stash.
		///
		/// # <weight>
		/// - The transaction's complexity is proportional to the size of `targets` (N)
		/// which is capped at CompactAssignments::LIMIT (MAX_NOMINATIONS).
		/// - Both the reads and writes follow a similar pattern.
		/// # </weight>
		#[pallet::weight(T::WeightInfo::nominate(targets.len() as u32))]
		pub fn nominate(
			origin: OriginFor<T>,
			targets: Vec<<T::Lookup as StaticLookup>::Source>,
		) -> DispatchResult {
			let controller = ensure_signed(origin)?;

			let ledger = Self::ledger(&controller).ok_or(Error::<T>::NotController)?;
			ensure!(ledger.active >= MinNominatorBond::<T>::get(), Error::<T>::InsufficientBond);
			let stash = &ledger.stash;

			// Only check limits if they are not already a nominator.
			if !Nominators::<T>::contains_key(stash) {
				// If this error is reached, we need to adjust the `MinNominatorBond` and start
				// calling `chill_other`. Until then, we explicitly block new nominators to protect
				// the runtime.
				if let Some(max_nominators) = MaxNominatorsCount::<T>::get() {
					ensure!(
						CounterForNominators::<T>::get() < max_nominators,
						Error::<T>::TooManyNominators
					);
				}
			}

			ensure!(!targets.is_empty(), Error::<T>::EmptyTargets);
			ensure!(targets.len() <= T::MAX_NOMINATIONS as usize, Error::<T>::TooManyTargets);

			let old = Nominators::<T>::get(stash).map_or_else(Vec::new, |x| x.targets);

			let targets = targets
				.into_iter()
				.map(|t| T::Lookup::lookup(t).map_err(DispatchError::from))
				.map(|n| {
					n.and_then(|n| {
						if old.contains(&n) || !Validators::<T>::get(&n).blocked {
							Ok(n)
						} else {
							Err(Error::<T>::BadTarget.into())
						}
					})
				})
				.collect::<result::Result<Vec<T::AccountId>, _>>()?;

			let nominations = Nominations {
				targets,
				// Initial nominations are considered submitted at era 0. See `Nominations` doc
				submitted_in: Self::current_era().unwrap_or(0),
				suppressed: false,
			};

			Self::do_remove_validator(stash);
			Self::do_add_nominator(stash, nominations);
			Ok(())
		}

		/// Declare no desire to either validate or nominate.
		///
		/// Effects will be felt at the beginning of the next era.
		///
		/// The dispatch origin for this call must be _Signed_ by the controller, not the stash.
		///
		/// # <weight>
		/// - Independent of the arguments. Insignificant complexity.
		/// - Contains one read.
		/// - Writes are limited to the `origin` account key.
		/// # </weight>
		#[pallet::weight(T::WeightInfo::chill())]
		pub fn chill(origin: OriginFor<T>) -> DispatchResult {
			let controller = ensure_signed(origin)?;
			let ledger = Self::ledger(&controller).ok_or(Error::<T>::NotController)?;
			Self::chill_stash(&ledger.stash);
			Ok(())
		}

		/// (Re-)set the payment target for a controller.
		///
		/// Effects will be felt at the beginning of the next era.
		///
		/// The dispatch origin for this call must be _Signed_ by the controller, not the stash.
		///
		/// # <weight>
		/// - Independent of the arguments. Insignificant complexity.
		/// - Contains a limited number of reads.
		/// - Writes are limited to the `origin` account key.
		/// ---------
		/// - Weight: O(1)
		/// - DB Weight:
		///     - Read: Ledger
		///     - Write: Payee
		/// # </weight>
		#[pallet::weight(T::WeightInfo::set_payee())]
		pub fn set_payee(
			origin: OriginFor<T>,
			payee: RewardDestination<T::AccountId>,
		) -> DispatchResult {
			let controller = ensure_signed(origin)?;
			let ledger = Self::ledger(&controller).ok_or(Error::<T>::NotController)?;
			let stash = &ledger.stash;
			<Payee<T>>::insert(stash, payee);
			Ok(())
		}

		/// (Re-)set the controller of a stash.
		///
		/// Effects will be felt at the beginning of the next era.
		///
		/// The dispatch origin for this call must be _Signed_ by the stash, not the controller.
		///
		/// # <weight>
		/// - Independent of the arguments. Insignificant complexity.
		/// - Contains a limited number of reads.
		/// - Writes are limited to the `origin` account key.
		/// ----------
		/// Weight: O(1)
		/// DB Weight:
		/// - Read: Bonded, Ledger New Controller, Ledger Old Controller
		/// - Write: Bonded, Ledger New Controller, Ledger Old Controller
		/// # </weight>
		#[pallet::weight(T::WeightInfo::set_controller())]
		pub fn set_controller(
			origin: OriginFor<T>,
			controller: <T::Lookup as StaticLookup>::Source,
		) -> DispatchResult {
			let stash = ensure_signed(origin)?;
			let old_controller = Self::bonded(&stash).ok_or(Error::<T>::NotStash)?;
			let controller = T::Lookup::lookup(controller)?;
			if <Ledger<T>>::contains_key(&controller) {
				Err(Error::<T>::AlreadyPaired)?
			}
			if controller != old_controller {
				<Bonded<T>>::insert(&stash, &controller);
				if let Some(l) = <Ledger<T>>::take(&old_controller) {
					<Ledger<T>>::insert(&controller, l);
				}
			}
			Ok(())
		}

		/// Sets the ideal number of validators.
		///
		/// The dispatch origin must be Root.
		///
		/// # <weight>
		/// Weight: O(1)
		/// Write: Validator Count
		/// # </weight>
		#[pallet::weight(T::WeightInfo::set_validator_count())]
		pub fn set_validator_count(
			origin: OriginFor<T>,
			#[pallet::compact] new: u32,
		) -> DispatchResult {
			ensure_root(origin)?;
			ValidatorCount::<T>::put(new);
			Ok(())
		}

		/// Increments the ideal number of validators.
		///
		/// The dispatch origin must be Root.
		///
		/// # <weight>
		/// Same as [`Self::set_validator_count`].
		/// # </weight>
		#[pallet::weight(T::WeightInfo::set_validator_count())]
		pub fn increase_validator_count(
			origin: OriginFor<T>,
			#[pallet::compact] additional: u32,
		) -> DispatchResult {
			ensure_root(origin)?;
			ValidatorCount::<T>::mutate(|n| *n += additional);
			Ok(())
		}

		/// Scale up the ideal number of validators by a factor.
		///
		/// The dispatch origin must be Root.
		///
		/// # <weight>
		/// Same as [`Self::set_validator_count`].
		/// # </weight>
		#[pallet::weight(T::WeightInfo::set_validator_count())]
		pub fn scale_validator_count(origin: OriginFor<T>, factor: Percent) -> DispatchResult {
			ensure_root(origin)?;
			ValidatorCount::<T>::mutate(|n| *n += factor * *n);
			Ok(())
		}

		/// Force there to be no new eras indefinitely.
		///
		/// The dispatch origin must be Root.
		///
		/// # Warning
		///
		/// The election process starts multiple blocks before the end of the era.
		/// Thus the election process may be ongoing when this is called. In this case the
		/// election will continue until the next era is triggered.
		///
		/// # <weight>
		/// - No arguments.
		/// - Weight: O(1)
		/// - Write: ForceEra
		/// # </weight>
		#[pallet::weight(T::WeightInfo::force_no_eras())]
		pub fn force_no_eras(origin: OriginFor<T>) -> DispatchResult {
			ensure_root(origin)?;
			ForceEra::<T>::put(Forcing::ForceNone);
			Ok(())
		}

		/// Force there to be a new era at the end of the next session. After this, it will be
		/// reset to normal (non-forced) behaviour.
		///
		/// The dispatch origin must be Root.
		///
		/// # Warning
		///
		/// The election process starts multiple blocks before the end of the era.
		/// If this is called just before a new era is triggered, the election process may not
		/// have enough blocks to get a result.
		///
		/// # <weight>
		/// - No arguments.
		/// - Weight: O(1)
		/// - Write ForceEra
		/// # </weight>
		#[pallet::weight(T::WeightInfo::force_new_era())]
		pub fn force_new_era(origin: OriginFor<T>) -> DispatchResult {
			ensure_root(origin)?;
			ForceEra::<T>::put(Forcing::ForceNew);
			Ok(())
		}

		/// Set the validators who cannot be slashed (if any).
		///
		/// The dispatch origin must be Root.
		///
		/// # <weight>
		/// - O(V)
		/// - Write: Invulnerables
		/// # </weight>
		#[pallet::weight(T::WeightInfo::set_invulnerables(invulnerables.len() as u32))]
		pub fn set_invulnerables(
			origin: OriginFor<T>,
			invulnerables: Vec<T::AccountId>,
		) -> DispatchResult {
			ensure_root(origin)?;
			<Invulnerables<T>>::put(invulnerables);
			Ok(())
		}

		/// Force a current staker to become completely unstaked, immediately.
		///
		/// The dispatch origin must be Root.
		///
		/// # <weight>
		/// O(S) where S is the number of slashing spans to be removed
		/// Reads: Bonded, Slashing Spans, Account, Locks
		/// Writes: Bonded, Slashing Spans (if S > 0), Ledger, Payee, Validators, Nominators,
		/// Account, Locks Writes Each: SpanSlash * S
		/// # </weight>
		#[pallet::weight(T::WeightInfo::force_unstake(*num_slashing_spans))]
		pub fn force_unstake(
			origin: OriginFor<T>,
			stash: T::AccountId,
			num_slashing_spans: u32,
		) -> DispatchResult {
			ensure_root(origin)?;

			// Remove all staking-related information.
			Self::kill_stash(&stash, num_slashing_spans)?;

			// Remove the lock.
			T::Currency::remove_lock(STAKING_ID, &stash);
			Ok(())
		}

		/// Force there to be a new era at the end of sessions indefinitely.
		///
		/// The dispatch origin must be Root.
		///
		/// # Warning
		///
		/// The election process starts multiple blocks before the end of the era.
		/// If this is called just before a new era is triggered, the election process may not
		/// have enough blocks to get a result.
		///
		/// # <weight>
		/// - Weight: O(1)
		/// - Write: ForceEra
		/// # </weight>
		#[pallet::weight(T::WeightInfo::force_new_era_always())]
		pub fn force_new_era_always(origin: OriginFor<T>) -> DispatchResult {
			ensure_root(origin)?;
			ForceEra::<T>::put(Forcing::ForceAlways);
			Ok(())
		}

		/// Cancel enactment of a deferred slash.
		///
		/// Can be called by the `T::SlashCancelOrigin`.
		///
		/// Parameters: era and indices of the slashes for that era to kill.
		///
		/// # <weight>
		/// Complexity: O(U + S)
		/// with U unapplied slashes weighted with U=1000
		/// and S is the number of slash indices to be canceled.
		/// - Read: Unapplied Slashes
		/// - Write: Unapplied Slashes
		/// # </weight>
		#[pallet::weight(T::WeightInfo::cancel_deferred_slash(slash_indices.len() as u32))]
		pub fn cancel_deferred_slash(
			origin: OriginFor<T>,
			era: EraIndex,
			slash_indices: Vec<u32>,
		) -> DispatchResult {
			T::SlashCancelOrigin::ensure_origin(origin)?;

			ensure!(!slash_indices.is_empty(), Error::<T>::EmptyTargets);
			ensure!(is_sorted_and_unique(&slash_indices), Error::<T>::NotSortedAndUnique);

			let mut unapplied = <Self as Store>::UnappliedSlashes::get(&era);
			let last_item = slash_indices[slash_indices.len() - 1];
			ensure!((last_item as usize) < unapplied.len(), Error::<T>::InvalidSlashIndex);

			for (removed, index) in slash_indices.into_iter().enumerate() {
				let index = (index as usize) - removed;
				unapplied.remove(index);
			}

			<Self as Store>::UnappliedSlashes::insert(&era, &unapplied);
			Ok(())
		}

		/// Pay out all the stakers behind a single validator for a single era.
		///
		/// - `validator_stash` is the stash account of the validator. Their nominators, up to
		///   `T::MaxNominatorRewardedPerValidator`, will also receive their rewards.
		/// - `era` may be any era between `[current_era - history_depth; current_era]`.
		///
		/// The origin of this call must be _Signed_. Any account can call this function, even if
		/// it is not one of the stakers.
		///
		/// # <weight>
		/// - Time complexity: at most O(MaxNominatorRewardedPerValidator).
		/// - Contains a limited number of reads and writes.
		/// -----------
		/// N is the Number of payouts for the validator (including the validator)
		/// Weight:
		/// - Reward Destination Staked: O(N)
		/// - Reward Destination Controller (Creating): O(N)
		///
		///   NOTE: weights are assuming that payouts are made to alive stash account (Staked).
		///   Paying even a dead controller is cheaper weight-wise. We don't do any refunds here.
		/// # </weight>
		#[pallet::weight(T::WeightInfo::payout_stakers_alive_staked(
			T::MaxNominatorRewardedPerValidator::get()
		))]
		pub fn payout_stakers(
			origin: OriginFor<T>,
			validator_stash: T::AccountId,
			era: EraIndex,
		) -> DispatchResultWithPostInfo {
			ensure_signed(origin)?;
			Self::do_payout_stakers(validator_stash, era)
		}

		/// Rebond a portion of the stash scheduled to be unlocked.
		///
		/// The dispatch origin must be signed by the controller.
		///
		/// # <weight>
		/// - Time complexity: O(L), where L is unlocking chunks
		/// - Bounded by `MAX_UNLOCKING_CHUNKS`.
		/// - Storage changes: Can't increase storage, only decrease it.
		/// # </weight>
		#[pallet::weight(T::WeightInfo::rebond(MAX_UNLOCKING_CHUNKS as u32))]
		pub fn rebond(
			origin: OriginFor<T>,
			#[pallet::compact] value: BalanceOf<T>,
		) -> DispatchResultWithPostInfo {
			let controller = ensure_signed(origin)?;
			let ledger = Self::ledger(&controller).ok_or(Error::<T>::NotController)?;
			ensure!(!ledger.unlocking.is_empty(), Error::<T>::NoUnlockChunk);

			let initial_unlocking = ledger.unlocking.len() as u32;
			let ledger = ledger.rebond(value);
			// Last check: the new active amount of ledger must be more than ED.
			ensure!(ledger.active >= T::Currency::minimum_balance(), Error::<T>::InsufficientBond);

			Self::deposit_event(Event::<T>::Bonded(ledger.stash.clone(), value));

			// NOTE: ledger must be updated prior to calling `Self::weight_of`.
			Self::update_ledger(&controller, &ledger);

			if T::SortedListProvider::contains(&ledger.stash) {
				T::SortedListProvider::on_update(&ledger.stash, Self::weight_of(&ledger.stash));
			}

			let removed_chunks = 1u32 // for the case where the last iterated chunk is not removed
				.saturating_add(initial_unlocking)
				.saturating_sub(ledger.unlocking.len() as u32);
			Ok(Some(T::WeightInfo::rebond(removed_chunks)).into())
		}

		/// Set `HistoryDepth` value. This function will delete any history information
		/// when `HistoryDepth` is reduced.
		///
		/// Parameters:
		/// - `new_history_depth`: The new history depth you would like to set.
		/// - `era_items_deleted`: The number of items that will be deleted by this dispatch. This
		///   should report all the storage items that will be deleted by clearing old era history.
		///   Needed to report an accurate weight for the dispatch. Trusted by `Root` to report an
		///   accurate number.
		///
		/// Origin must be root.
		///
		/// # <weight>
		/// - E: Number of history depths removed, i.e. 10 -> 7 = 3
		/// - Weight: O(E)
		/// - DB Weight:
		///     - Reads: Current Era, History Depth
		///     - Writes: History Depth
		///     - Clear Prefix Each: Era Stakers, EraStakersClipped, ErasValidatorPrefs
		///     - Writes Each: ErasValidatorReward, ErasRewardPoints, ErasTotalStake,
		///       ErasStartSessionIndex
		/// # </weight>
		#[pallet::weight(T::WeightInfo::set_history_depth(*_era_items_deleted))]
		pub fn set_history_depth(
			origin: OriginFor<T>,
			#[pallet::compact] new_history_depth: EraIndex,
			#[pallet::compact] _era_items_deleted: u32,
		) -> DispatchResult {
			ensure_root(origin)?;
			if let Some(current_era) = Self::current_era() {
				HistoryDepth::<T>::mutate(|history_depth| {
					let last_kept = current_era.checked_sub(*history_depth).unwrap_or(0);
					let new_last_kept = current_era.checked_sub(new_history_depth).unwrap_or(0);
					for era_index in last_kept..new_last_kept {
						Self::clear_era_information(era_index);
					}
					*history_depth = new_history_depth
				})
			}
			Ok(())
		}

		/// Remove all data structure concerning a staker/stash once its balance is at the minimum.
		/// This is essentially equivalent to `withdraw_unbonded` except it can be called by anyone
		/// and the target `stash` must have no funds left beyond the ED.
		///
		/// This can be called from any origin.
		///
		/// - `stash`: The stash account to reap. Its balance must be zero.
		///
		/// # <weight>
		/// Complexity: O(S) where S is the number of slashing spans on the account.
		/// DB Weight:
		/// - Reads: Stash Account, Bonded, Slashing Spans, Locks
		/// - Writes: Bonded, Slashing Spans (if S > 0), Ledger, Payee, Validators, Nominators,
		///   Stash Account, Locks
		/// - Writes Each: SpanSlash * S
		/// # </weight>
		#[pallet::weight(T::WeightInfo::reap_stash(*num_slashing_spans))]
		pub fn reap_stash(
			_origin: OriginFor<T>,
			stash: T::AccountId,
			num_slashing_spans: u32,
		) -> DispatchResult {
			let at_minimum = T::Currency::total_balance(&stash) == T::Currency::minimum_balance();
			ensure!(at_minimum, Error::<T>::FundedTarget);
			Self::kill_stash(&stash, num_slashing_spans)?;
			T::Currency::remove_lock(STAKING_ID, &stash);
			Ok(())
		}

		/// Remove the given nominations from the calling validator.
		///
		/// Effects will be felt at the beginning of the next era.
		///
		/// The dispatch origin for this call must be _Signed_ by the controller, not the stash.
		///
		/// - `who`: A list of nominator stash accounts who are nominating this validator which
		///   should no longer be nominating this validator.
		///
		/// Note: Making this call only makes sense if you first set the validator preferences to
		/// block any further nominations.
		#[pallet::weight(T::WeightInfo::kick(who.len() as u32))]
		pub fn kick(
			origin: OriginFor<T>,
			who: Vec<<T::Lookup as StaticLookup>::Source>,
		) -> DispatchResult {
			let controller = ensure_signed(origin)?;
			let ledger = Self::ledger(&controller).ok_or(Error::<T>::NotController)?;
			let stash = &ledger.stash;

			for nom_stash in who
				.into_iter()
				.map(T::Lookup::lookup)
				.collect::<Result<Vec<T::AccountId>, _>>()?
				.into_iter()
			{
				Nominators::<T>::mutate(&nom_stash, |maybe_nom| {
					if let Some(ref mut nom) = maybe_nom {
						if let Some(pos) = nom.targets.iter().position(|v| v == stash) {
							nom.targets.swap_remove(pos);
							Self::deposit_event(Event::<T>::Kicked(
								nom_stash.clone(),
								stash.clone(),
							));
						}
					}
				});
			}

			Ok(())
		}

		/// Update the various staking limits this pallet.
		///
		/// * `min_nominator_bond`: The minimum active bond needed to be a nominator.
		/// * `min_validator_bond`: The minimum active bond needed to be a validator.
		/// * `max_nominator_count`: The max number of users who can be a nominator at once. When
		///   set to `None`, no limit is enforced.
		/// * `max_validator_count`: The max number of users who can be a validator at once. When
		///   set to `None`, no limit is enforced.
		///
		/// Origin must be Root to call this function.
		///
		/// NOTE: Existing nominators and validators will not be affected by this update.
		/// to kick people under the new limits, `chill_other` should be called.
		#[pallet::weight(T::WeightInfo::set_staking_limits())]
		pub fn set_staking_limits(
			origin: OriginFor<T>,
			min_nominator_bond: BalanceOf<T>,
			min_validator_bond: BalanceOf<T>,
			max_nominator_count: Option<u32>,
			max_validator_count: Option<u32>,
			threshold: Option<Percent>,
		) -> DispatchResult {
			ensure_root(origin)?;
			MinNominatorBond::<T>::set(min_nominator_bond);
			MinValidatorBond::<T>::set(min_validator_bond);
			MaxNominatorsCount::<T>::set(max_nominator_count);
			MaxValidatorsCount::<T>::set(max_validator_count);
			ChillThreshold::<T>::set(threshold);
			Ok(())
		}

		/// Declare a `controller` to stop participating as either a validator or nominator.
		///
		/// Effects will be felt at the beginning of the next era.
		///
		/// The dispatch origin for this call must be _Signed_, but can be called by anyone.
		///
		/// If the caller is the same as the controller being targeted, then no further checks are
		/// enforced, and this function behaves just like `chill`.
		///
		/// If the caller is different than the controller being targeted, the following conditions
		/// must be met:
		/// * A `ChillThreshold` must be set and checked which defines how close to the max
		///   nominators or validators we must reach before users can start chilling one-another.
		/// * A `MaxNominatorCount` and `MaxValidatorCount` must be set which is used to determine
		///   how close we are to the threshold.
		/// * A `MinNominatorBond` and `MinValidatorBond` must be set and checked, which determines
		///   if this is a person that should be chilled because they have not met the threshold
		///   bond required.
		///
		/// This can be helpful if bond requirements are updated, and we need to remove old users
		/// who do not satisfy these requirements.
		#[pallet::weight(T::WeightInfo::chill_other())]
		pub fn chill_other(origin: OriginFor<T>, controller: T::AccountId) -> DispatchResult {
			// Anyone can call this function.
			let caller = ensure_signed(origin)?;
			let ledger = Self::ledger(&controller).ok_or(Error::<T>::NotController)?;
			let stash = ledger.stash;

			// In order for one user to chill another user, the following conditions must be met:
			// * A `ChillThreshold` is set which defines how close to the max nominators or
			//   validators we must reach before users can start chilling one-another.
			// * A `MaxNominatorCount` and `MaxValidatorCount` which is used to determine how close
			//   we are to the threshold.
			// * A `MinNominatorBond` and `MinValidatorBond` which is the final condition checked to
			//   determine this is a person that should be chilled because they have not met the
			//   threshold bond required.
			//
			// Otherwise, if caller is the same as the controller, this is just like `chill`.
			if caller != controller {
				let threshold = ChillThreshold::<T>::get().ok_or(Error::<T>::CannotChillOther)?;
				let min_active_bond = if Nominators::<T>::contains_key(&stash) {
					let max_nominator_count =
						MaxNominatorsCount::<T>::get().ok_or(Error::<T>::CannotChillOther)?;
					let current_nominator_count = CounterForNominators::<T>::get();
					ensure!(
						threshold * max_nominator_count < current_nominator_count,
						Error::<T>::CannotChillOther
					);
					MinNominatorBond::<T>::get()
				} else if Validators::<T>::contains_key(&stash) {
					let max_validator_count =
						MaxValidatorsCount::<T>::get().ok_or(Error::<T>::CannotChillOther)?;
					let current_validator_count = CounterForValidators::<T>::get();
					ensure!(
						threshold * max_validator_count < current_validator_count,
						Error::<T>::CannotChillOther
					);
					MinValidatorBond::<T>::get()
				} else {
					Zero::zero()
				};

				ensure!(ledger.active < min_active_bond, Error::<T>::CannotChillOther);
			}

			Self::chill_stash(&stash);
			Ok(())
		}
	}
}

/// Check that list is sorted and has no duplicates.
fn is_sorted_and_unique(list: &[u32]) -> bool {
	list.windows(2).all(|w| w[0] < w[1])
}<|MERGE_RESOLUTION|>--- conflicted
+++ resolved
@@ -713,14 +713,13 @@
 		}
 
 		fn integrity_test() {
-<<<<<<< HEAD
 			assert_eq!(
 				<T::GenesisElectionProvider as ElectionProvider<T::AccountId, T::BlockNumber>>::Pages::get(),
 				1,
 				"Genesis election provider must have single page. Use `OnChainSequentialPhragmen` \
 				for an easy example.",
 			);
-=======
+
 			sp_std::if_std! {
 				sp_io::TestExternalities::new_empty().execute_with(||
 					assert!(
@@ -731,7 +730,6 @@
 					)
 				);
 			}
->>>>>>> 5ece97ca
 		}
 	}
 
