--- conflicted
+++ resolved
@@ -672,13 +672,10 @@
 		/// An account has stopped participating as either a validator or nominator.
 		/// \[stash\]
 		Chilled(T::AccountId),
-<<<<<<< HEAD
+		/// The stakers' rewards are getting paid. \[era_index, validator_stash\]
+		PayoutStarted(EraIndex, T::AccountId),
 		/// Moved an account from one bag to another. \[who, from, to\].
 		Rebagged(T::AccountId, VoteWeight, VoteWeight),
-=======
-		/// The stakers' rewards are getting paid. \[era_index, validator_stash\]
-		PayoutStarted(EraIndex, T::AccountId),
->>>>>>> 3478e0f6
 	}
 
 	#[pallet::error]
