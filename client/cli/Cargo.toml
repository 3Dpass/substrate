[package]
name = "sc-cli"
version = "0.10.0-dev"
authors = ["Parity Technologies <admin@parity.io>"]
description = "Substrate CLI interface."
edition = "2021"
license = "GPL-3.0-or-later WITH Classpath-exception-2.0"
homepage = "https://substrate.io"
repository = "https://github.com/paritytech/substrate/"
readme = "README.md"

[package.metadata.docs.rs]
targets = ["x86_64-unknown-linux-gnu"]

[dependencies]
chrono = "0.4.10"
clap = { version = "3.0", features = ["derive"] }
fdlimit = "0.2.1"
futures = "0.3.19"
hex = "0.4.2"
libp2p = "0.40.0"
log = "0.4.11"
names = { version = "0.12.0", default-features = false }
rand = "0.7.3"
regex = "1.5.4"
rpassword = "5.0.0"
serde = "1.0.136"
serde_json = "1.0.74"
thiserror = "1.0.30"
tiny-bip39 = "0.8.2"
<<<<<<< HEAD
tokio = { version = "1.15.0", features = ["signal", "rt-multi-thread"] }
=======
tokio = { version = "1.15", features = ["signal", "rt-multi-thread", "parking_lot"] }
>>>>>>> 32a4fe01

parity-scale-codec = "3.0.0"
sc-client-api = { version = "4.0.0-dev", path = "../api" }
sc-keystore = { version = "4.0.0-dev", path = "../keystore" }
sc-network = { version = "0.10.0-dev", path = "../network" }
sc-service = { version = "0.10.0-dev", default-features = false, path = "../service" }
sc-telemetry = { version = "4.0.0-dev", path = "../telemetry" }
sc-tracing = { version = "4.0.0-dev", path = "../tracing" }
sc-utils = { version = "4.0.0-dev", path = "../utils" }
sp-blockchain = { version = "4.0.0-dev", path = "../../primitives/blockchain" }
sp-core = { version = "6.0.0", path = "../../primitives/core" }
sp-keyring = { version = "6.0.0", path = "../../primitives/keyring" }
sp-keystore = { version = "0.12.0", path = "../../primitives/keystore" }
sp-panic-handler = { version = "4.0.0", path = "../../primitives/panic-handler" }
sp-runtime = { version = "6.0.0", path = "../../primitives/runtime" }
sp-version = { version = "5.0.0", path = "../../primitives/version" }

[dev-dependencies]
tempfile = "3.1.0"

[features]
wasmtime = ["sc-service/wasmtime"]<|MERGE_RESOLUTION|>--- conflicted
+++ resolved
@@ -28,11 +28,7 @@
 serde_json = "1.0.74"
 thiserror = "1.0.30"
 tiny-bip39 = "0.8.2"
-<<<<<<< HEAD
-tokio = { version = "1.15.0", features = ["signal", "rt-multi-thread"] }
-=======
 tokio = { version = "1.15", features = ["signal", "rt-multi-thread", "parking_lot"] }
->>>>>>> 32a4fe01
 
 parity-scale-codec = "3.0.0"
 sc-client-api = { version = "4.0.0-dev", path = "../api" }
