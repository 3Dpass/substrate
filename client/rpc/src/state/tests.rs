// This file is part of Substrate.

// Copyright (C) 2017-2021 Parity Technologies (UK) Ltd.
// SPDX-License-Identifier: GPL-3.0-or-later WITH Classpath-exception-2.0

// This program is free software: you can redistribute it and/or modify
// it under the terms of the GNU General Public License as published by
// the Free Software Foundation, either version 3 of the License, or
// (at your option) any later version.

// This program is distributed in the hope that it will be useful,
// but WITHOUT ANY WARRANTY; without even the implied warranty of
// MERCHANTABILITY or FITNESS FOR A PARTICULAR PURPOSE. See the
// GNU General Public License for more details.

// You should have received a copy of the GNU General Public License
// along with this program. If not, see <https://www.gnu.org/licenses/>.

use self::error::Error;
<<<<<<< HEAD
use super::{state_full::split_range, *};
use crate::testing::{timeout_secs, TaskExecutor};
=======
use super::*;
use crate::testing::TaskExecutor;
>>>>>>> 9e8c7b80
use assert_matches::assert_matches;
use futures::executor;
use jsonrpsee::types::error::SubscriptionClosedError;
use sc_block_builder::BlockBuilderProvider;
use sc_rpc_api::DenyUnsafe;
use sp_consensus::BlockOrigin;
use sp_core::{hash::H256, storage::ChildInfo};
use sp_io::hashing::blake2_256;
use std::sync::Arc;
use substrate_test_runtime_client::{prelude::*, runtime};

const STORAGE_KEY: &[u8] = b"child";

fn prefixed_storage_key() -> PrefixedStorageKey {
	let child_info = ChildInfo::new_default(&STORAGE_KEY[..]);
	child_info.prefixed_storage_key()
}

#[tokio::test]
async fn should_return_storage() {
	const KEY: &[u8] = b":mock";
	const VALUE: &[u8] = b"hello world";
	const CHILD_VALUE: &[u8] = b"hello world !";

	let child_info = ChildInfo::new_default(STORAGE_KEY);
	let client = TestClientBuilder::new()
		.add_extra_storage(KEY.to_vec(), VALUE.to_vec())
		.add_extra_child_storage(&child_info, KEY.to_vec(), CHILD_VALUE.to_vec())
		// similar to a map with two keys
		.add_extra_storage(b":map:acc1".to_vec(), vec![1, 2])
		.add_extra_storage(b":map:acc2".to_vec(), vec![1, 2, 3])
		.build();
	let genesis_hash = client.genesis_hash();
	let (client, child) = new_full(
		Arc::new(client),
		SubscriptionTaskExecutor::new(TaskExecutor),
		DenyUnsafe::No,
		None,
	);
	let key = StorageKey(KEY.to_vec());

	assert_eq!(
		client
			.storage(key.clone(), Some(genesis_hash).into())
			.await
			.map(|x| x.map(|x| x.0.len()))
			.unwrap()
			.unwrap() as usize,
		VALUE.len(),
	);
	assert_matches!(
		client
			.storage_hash(key.clone(), Some(genesis_hash).into())
			.await
			.map(|x| x.is_some()),
		Ok(true)
	);
	assert_eq!(
		client.storage_size(key.clone(), None).await.unwrap().unwrap() as usize,
		VALUE.len(),
	);
	assert_eq!(
		client.storage_size(StorageKey(b":map".to_vec()), None).await.unwrap().unwrap() as usize,
		2 + 3,
	);
	assert_eq!(
		child
			.storage(prefixed_storage_key(), key, Some(genesis_hash).into())
			.await
			.map(|x| x.map(|x| x.0.len()))
			.unwrap()
			.unwrap() as usize,
		CHILD_VALUE.len(),
	);
}

#[tokio::test]
async fn should_return_storage_entries() {
	const KEY1: &[u8] = b":mock";
	const KEY2: &[u8] = b":turtle";
	const VALUE: &[u8] = b"hello world";
	const CHILD_VALUE1: &[u8] = b"hello world !";
	const CHILD_VALUE2: &[u8] = b"hello world    !";

	let child_info = ChildInfo::new_default(STORAGE_KEY);
	let client = TestClientBuilder::new()
		.add_extra_storage(KEY1.to_vec(), VALUE.to_vec())
		.add_extra_child_storage(&child_info, KEY1.to_vec(), CHILD_VALUE1.to_vec())
		.add_extra_child_storage(&child_info, KEY2.to_vec(), CHILD_VALUE2.to_vec())
		.build();
	let genesis_hash = client.genesis_hash();
	let (_client, child) = new_full(
		Arc::new(client),
		SubscriptionTaskExecutor::new(TaskExecutor),
		DenyUnsafe::No,
		None,
	);

	let keys = &[StorageKey(KEY1.to_vec()), StorageKey(KEY2.to_vec())];
	assert_eq!(
		child
			.storage_entries(prefixed_storage_key(), keys.to_vec(), Some(genesis_hash).into())
			.await
			.map(|x| x.into_iter().map(|x| x.map(|x| x.0.len()).unwrap()).sum::<usize>())
			.unwrap(),
		CHILD_VALUE1.len() + CHILD_VALUE2.len()
	);

	// should fail if not all keys exist.
	let mut failing_keys = vec![StorageKey(b":soup".to_vec())];
	failing_keys.extend_from_slice(keys);
	assert_matches!(
		child
			.storage_entries(prefixed_storage_key(), failing_keys, Some(genesis_hash).into())
			.await
			.map(|x| x.iter().all(|x| x.is_some())),
		Ok(false)
	);
}

#[tokio::test]
async fn should_return_child_storage() {
	let child_info = ChildInfo::new_default(STORAGE_KEY);
	let client = Arc::new(
		substrate_test_runtime_client::TestClientBuilder::new()
			.add_child_storage(&child_info, "key", vec![42_u8])
			.build(),
	);
	let genesis_hash = client.genesis_hash();
	let (_client, child) =
		new_full(client, SubscriptionTaskExecutor::new(TaskExecutor), DenyUnsafe::No, None);
	let child_key = prefixed_storage_key();
	let key = StorageKey(b"key".to_vec());

	assert_matches!(
		child.storage(
			child_key.clone(),
			key.clone(),
			Some(genesis_hash).into(),
		).await,
		Ok(Some(StorageData(ref d))) if d[0] == 42 && d.len() == 1
	);
	assert_matches!(
		child
			.storage_hash(child_key.clone(), key.clone(), Some(genesis_hash).into(),)
			.await
			.map(|x| x.is_some()),
		Ok(true)
	);
	assert_matches!(child.storage_size(child_key.clone(), key.clone(), None).await, Ok(Some(1)));
}

#[tokio::test]
async fn should_return_child_storage_entries() {
	let child_info = ChildInfo::new_default(STORAGE_KEY);
	let client = Arc::new(
		substrate_test_runtime_client::TestClientBuilder::new()
			.add_child_storage(&child_info, "key1", vec![42_u8])
			.add_child_storage(&child_info, "key2", vec![43_u8, 44])
			.build(),
	);
	let genesis_hash = client.genesis_hash();
	let (_client, child) =
		new_full(client, SubscriptionTaskExecutor::new(TaskExecutor), DenyUnsafe::No, None);
	let child_key = prefixed_storage_key();
	let keys = vec![StorageKey(b"key1".to_vec()), StorageKey(b"key2".to_vec())];

	let res = child
		.storage_entries(child_key.clone(), keys.clone(), Some(genesis_hash).into())
		.await
		.unwrap();

	assert_matches!(
		res[0],
		Some(StorageData(ref d))
			if d[0] == 42 && d.len() == 1
	);
	assert_matches!(
		res[1],
		Some(StorageData(ref d))
			if d[0] == 43 && d[1] == 44 && d.len() == 2
	);
	assert_matches!(
		executor::block_on(child.storage_hash(
			child_key.clone(),
			keys[0].clone(),
			Some(genesis_hash).into()
		))
		.map(|x| x.is_some()),
		Ok(true)
	);
	assert_matches!(
		child.storage_size(child_key.clone(), keys[0].clone(), None).await,
		Ok(Some(1))
	);
}

#[tokio::test]
async fn should_call_contract() {
	let client = Arc::new(substrate_test_runtime_client::new());
	let genesis_hash = client.genesis_hash();
	let (client, _child) =
		new_full(client, SubscriptionTaskExecutor::new(TaskExecutor), DenyUnsafe::No, None);

	use jsonrpsee::types::{CallError, Error};

	assert_matches!(
		client
			.call("balanceOf".into(), Bytes(vec![1, 2, 3]), Some(genesis_hash).into())
			.await,
		Err(Error::Call(CallError::Failed(_)))
	)
}

#[tokio::test]
async fn should_notify_about_storage_changes() {
	let mut sub = {
		let mut client = Arc::new(substrate_test_runtime_client::new());
		let (api, _child) = new_full(
			client.clone(),
			SubscriptionTaskExecutor::new(TaskExecutor),
			DenyUnsafe::No,
			None,
		);

		let api_rpc = api.into_rpc();
		let sub = api_rpc.test_subscription("state_subscribeStorage", Vec::<()>::new()).await;

		// Cause a change:
		let mut builder = client.new_block(Default::default()).unwrap();
		builder
			.push_transfer(runtime::Transfer {
				from: AccountKeyring::Alice.into(),
				to: AccountKeyring::Ferdie.into(),
				amount: 42,
				nonce: 0,
			})
			.unwrap();
		let block = builder.build().unwrap().block;
		client.import(BlockOrigin::Own, block).await.unwrap();

		sub
	};

	// We should get a message back on our subscription about the storage change:
	// NOTE: previous versions of the subscription code used to return an empty value for the
	// "initial" storage change here
	assert_matches!(timeout_secs(1, sub.next::<StorageChangeSet<H256>>()).await, Ok(_));
	assert_matches!(timeout_secs(1, sub.next::<SubscriptionClosedError>()).await, Ok(_));
}

#[tokio::test]
async fn should_send_initial_storage_changes_and_notifications() {
	let mut sub = {
		let mut client = Arc::new(substrate_test_runtime_client::new());
		let (api, _child) = new_full(
			client.clone(),
			SubscriptionTaskExecutor::new(TaskExecutor),
			DenyUnsafe::No,
			None,
		);

		let alice_balance_key =
			blake2_256(&runtime::system::balance_of_key(AccountKeyring::Alice.into()));

		let api_rpc = api.into_rpc();
		let sub = api_rpc
			.test_subscription("state_subscribeStorage", [[StorageKey(alice_balance_key.to_vec())]])
			.await;

		let mut builder = client.new_block(Default::default()).unwrap();
		builder
			.push_transfer(runtime::Transfer {
				from: AccountKeyring::Alice.into(),
				to: AccountKeyring::Ferdie.into(),
				amount: 42,
				nonce: 0,
			})
			.unwrap();
		let block = builder.build().unwrap().block;
		client.import(BlockOrigin::Own, block).await.unwrap();

		sub
	};

	assert_matches!(timeout_secs(1, sub.next::<StorageChangeSet<H256>>()).await, Ok(_));
	assert_matches!(timeout_secs(1, sub.next::<StorageChangeSet<H256>>()).await, Ok(_));

	// No more messages to follow
	assert_matches!(timeout_secs(1, sub.next::<SubscriptionClosedError>()).await, Ok(_));
}

<<<<<<< HEAD
#[tokio::test]
async fn should_query_storage() {
	async fn run_tests(mut client: Arc<TestClient>, has_changes_trie_config: bool) {
=======
#[test]
fn should_query_storage() {
	fn run_tests(mut client: Arc<TestClient>) {
>>>>>>> 9e8c7b80
		let (api, _child) = new_full(
			client.clone(),
			SubscriptionTaskExecutor::new(TaskExecutor),
			DenyUnsafe::No,
			None,
		);

		let mut add_block = |nonce| {
			let mut builder = client.new_block(Default::default()).unwrap();
			// fake change: None -> None -> None
			builder.push_storage_change(vec![1], None).unwrap();
			// fake change: None -> Some(value) -> Some(value)
			builder.push_storage_change(vec![2], Some(vec![2])).unwrap();
			// actual change: None -> Some(value) -> None
			builder
				.push_storage_change(vec![3], if nonce == 0 { Some(vec![3]) } else { None })
				.unwrap();
			// actual change: None -> Some(value)
			builder
				.push_storage_change(vec![4], if nonce == 0 { None } else { Some(vec![4]) })
				.unwrap();
			// actual change: Some(value1) -> Some(value2)
			builder.push_storage_change(vec![5], Some(vec![nonce as u8])).unwrap();
			let block = builder.build().unwrap().block;
			let hash = block.header.hash();
			executor::block_on(client.import(BlockOrigin::Own, block)).unwrap();
			hash
		};
		let block1_hash = add_block(0);
		let block2_hash = add_block(1);
		let genesis_hash = client.genesis_hash();

		let mut expected = vec![
			StorageChangeSet {
				block: genesis_hash,
				changes: vec![
					(StorageKey(vec![1]), None),
					(StorageKey(vec![2]), None),
					(StorageKey(vec![3]), None),
					(StorageKey(vec![4]), None),
					(StorageKey(vec![5]), None),
				],
			},
			StorageChangeSet {
				block: block1_hash,
				changes: vec![
					(StorageKey(vec![2]), Some(StorageData(vec![2]))),
					(StorageKey(vec![3]), Some(StorageData(vec![3]))),
					(StorageKey(vec![5]), Some(StorageData(vec![0]))),
				],
			},
		];

		// Query changes only up to block1
		let keys = (1..6).map(|k| StorageKey(vec![k])).collect::<Vec<_>>();
		let result = api.query_storage(keys.clone(), genesis_hash, Some(block1_hash).into());

		assert_eq!(result.await.unwrap(), expected);

		// Query all changes
		let result = api.query_storage(keys.clone(), genesis_hash, None.into());

		expected.push(StorageChangeSet {
			block: block2_hash,
			changes: vec![
				(StorageKey(vec![3]), None),
				(StorageKey(vec![4]), Some(StorageData(vec![4]))),
				(StorageKey(vec![5]), Some(StorageData(vec![1]))),
			],
		});
		assert_eq!(result.await.unwrap(), expected);

		// Query changes up to block2.
		let result = api.query_storage(keys.clone(), genesis_hash, Some(block2_hash));

		assert_eq!(result.await.unwrap(), expected);

		// Inverted range.
		let result = api.query_storage(keys.clone(), block1_hash, Some(genesis_hash));

		use jsonrpsee::types::{CallError as RpcCallError, Error as RpcError};

		assert_eq!(
			result.await.map_err(|e| e.to_string()),
			Err(RpcError::Call(RpcCallError::Failed(
				Error::InvalidBlockRange {
					from: format!("1 ({:?})", block1_hash),
					to: format!("0 ({:?})", genesis_hash),
					details: "from number > to number".to_owned(),
				}
				.into()
			)))
			.map_err(|e| e.to_string())
		);

		let random_hash1 = H256::random();
		let random_hash2 = H256::random();

		// Invalid second hash.
		let result = api.query_storage(keys.clone(), genesis_hash, Some(random_hash1));

		assert_eq!(
			result.await.map_err(|e| e.to_string()),
			Err(RpcError::Call(RpcCallError::Failed(
				Error::InvalidBlockRange {
					from: format!("{:?}", genesis_hash),
					to: format!("{:?}", Some(random_hash1)),
					details: format!(
						"UnknownBlock: Header was not found in the database: {:?}",
						random_hash1
					),
				}
				.into()
			)))
			.map_err(|e| e.to_string())
		);

		// Invalid first hash with Some other hash.
		let result = api.query_storage(keys.clone(), random_hash1, Some(genesis_hash));

		assert_eq!(
			result.await.map_err(|e| e.to_string()),
			Err(RpcError::Call(RpcCallError::Failed(
				Error::InvalidBlockRange {
					from: format!("{:?}", random_hash1),
					to: format!("{:?}", Some(genesis_hash)),
					details: format!(
						"UnknownBlock: Header was not found in the database: {:?}",
						random_hash1
					),
				}
				.into()
			)))
			.map_err(|e| e.to_string()),
		);

		// Invalid first hash with None.
		let result = api.query_storage(keys.clone(), random_hash1, None);

		assert_eq!(
			result.await.map_err(|e| e.to_string()),
			Err(RpcError::Call(RpcCallError::Failed(
				Error::InvalidBlockRange {
					from: format!("{:?}", random_hash1),
					to: format!("{:?}", Some(block2_hash)), // Best block hash.
					details: format!(
						"UnknownBlock: Header was not found in the database: {:?}",
						random_hash1
					),
				}
				.into()
			)))
			.map_err(|e| e.to_string()),
		);

		// Both hashes invalid.
		let result = api.query_storage(keys.clone(), random_hash1, Some(random_hash2));

		assert_eq!(
			result.await.map_err(|e| e.to_string()),
			Err(RpcError::Call(RpcCallError::Failed(
				Error::InvalidBlockRange {
					from: format!("{:?}", random_hash1), // First hash not found.
					to: format!("{:?}", Some(random_hash2)),
					details: format!(
						"UnknownBlock: Header was not found in the database: {:?}",
						random_hash1
					),
				}
				.into()
			)))
			.map_err(|e| e.to_string()),
		);

		// single block range
		let result = api.query_storage_at(keys.clone(), Some(block1_hash));

		assert_eq!(
			result.await.unwrap(),
			vec![StorageChangeSet {
				block: block1_hash,
				changes: vec![
					(StorageKey(vec![1_u8]), None),
					(StorageKey(vec![2_u8]), Some(StorageData(vec![2_u8]))),
					(StorageKey(vec![3_u8]), Some(StorageData(vec![3_u8]))),
					(StorageKey(vec![4_u8]), None),
					(StorageKey(vec![5_u8]), Some(StorageData(vec![0_u8]))),
				]
			}]
		);
	}

<<<<<<< HEAD
	run_tests(Arc::new(substrate_test_runtime_client::new()), false).await;
	run_tests(
		Arc::new(
			TestClientBuilder::new()
				.changes_trie_config(Some(ChangesTrieConfiguration::new(4, 2)))
				.build(),
		),
		true,
	)
	.await;
}

#[test]
fn should_split_ranges() {
	assert_eq!(split_range(1, None), (0..1, None));
	assert_eq!(split_range(100, None), (0..100, None));
	assert_eq!(split_range(1, Some(0)), (0..1, None));
	assert_eq!(split_range(100, Some(50)), (0..50, Some(50..100)));
	assert_eq!(split_range(100, Some(99)), (0..99, Some(99..100)));
=======
	run_tests(Arc::new(substrate_test_runtime_client::new()));
	run_tests(Arc::new(TestClientBuilder::new().build()));
>>>>>>> 9e8c7b80
}

#[tokio::test]
async fn should_return_runtime_version() {
	let client = Arc::new(substrate_test_runtime_client::new());
	let (api, _child) =
		new_full(client.clone(), SubscriptionTaskExecutor::new(TaskExecutor), DenyUnsafe::No, None);

	let result = "{\"specName\":\"test\",\"implName\":\"parity-test\",\"authoringVersion\":1,\
		\"specVersion\":2,\"implVersion\":2,\"apis\":[[\"0xdf6acb689907609b\",3],\
		[\"0x37e397fc7c91f5e4\",1],[\"0xd2bc9897eed08f15\",3],[\"0x40fe3ad401f8959a\",5],\
		[\"0xc6e9a76309f39b09\",1],[\"0xdd718d5cc53262d4\",1],[\"0xcbca25e39f142387\",2],\
		[\"0xf78b278be53f454c\",2],[\"0xab3c0572291feb8b\",1],[\"0xbc9d89904f5b923f\",1]],\
		\"transactionVersion\":1}";

	let runtime_version = api.runtime_version(None.into()).await.unwrap();
	let serialized = serde_json::to_string(&runtime_version).unwrap();
	assert_eq!(serialized, result);

	let deserialized: RuntimeVersion = serde_json::from_str(result).unwrap();
	assert_eq!(deserialized, runtime_version);
}

#[tokio::test]
async fn should_notify_on_runtime_version_initially() {
	let mut sub = {
		let client = Arc::new(substrate_test_runtime_client::new());
		let (api, _child) =
			new_full(client, SubscriptionTaskExecutor::new(TaskExecutor), DenyUnsafe::No, None);

		let api_rpc = api.into_rpc();
		let sub = api_rpc
			.test_subscription("state_subscribeRuntimeVersion", Vec::<()>::new())
			.await;

		sub
	};

	// assert initial version sent.
	assert_matches!(timeout_secs(1, sub.next::<RuntimeVersion>()).await, Ok(_));

	sub.close();
	// TODO(niklasad1): panics if polled after close; needs a jsonrpsee fix
	//assert_matches!(timeout_secs(1, sub.next::<RuntimeVersion>()).await, Ok(None));
}

#[test]
fn should_deserialize_storage_key() {
	let k = "\"0x7f864e18e3dd8b58386310d2fe0919eef27c6e558564b7f67f22d99d20f587b\"";
	let k: StorageKey = serde_json::from_str(k).unwrap();

	assert_eq!(k.0.len(), 32);
}<|MERGE_RESOLUTION|>--- conflicted
+++ resolved
@@ -17,13 +17,8 @@
 // along with this program. If not, see <https://www.gnu.org/licenses/>.
 
 use self::error::Error;
-<<<<<<< HEAD
-use super::{state_full::split_range, *};
+use super::*;
 use crate::testing::{timeout_secs, TaskExecutor};
-=======
-use super::*;
-use crate::testing::TaskExecutor;
->>>>>>> 9e8c7b80
 use assert_matches::assert_matches;
 use futures::executor;
 use jsonrpsee::types::error::SubscriptionClosedError;
@@ -316,15 +311,9 @@
 	assert_matches!(timeout_secs(1, sub.next::<SubscriptionClosedError>()).await, Ok(_));
 }
 
-<<<<<<< HEAD
 #[tokio::test]
 async fn should_query_storage() {
-	async fn run_tests(mut client: Arc<TestClient>, has_changes_trie_config: bool) {
-=======
-#[test]
-fn should_query_storage() {
-	fn run_tests(mut client: Arc<TestClient>) {
->>>>>>> 9e8c7b80
+	async fn run_tests(mut client: Arc<TestClient>) {
 		let (api, _child) = new_full(
 			client.clone(),
 			SubscriptionTaskExecutor::new(TaskExecutor),
@@ -517,30 +506,8 @@
 		);
 	}
 
-<<<<<<< HEAD
-	run_tests(Arc::new(substrate_test_runtime_client::new()), false).await;
-	run_tests(
-		Arc::new(
-			TestClientBuilder::new()
-				.changes_trie_config(Some(ChangesTrieConfiguration::new(4, 2)))
-				.build(),
-		),
-		true,
-	)
-	.await;
-}
-
-#[test]
-fn should_split_ranges() {
-	assert_eq!(split_range(1, None), (0..1, None));
-	assert_eq!(split_range(100, None), (0..100, None));
-	assert_eq!(split_range(1, Some(0)), (0..1, None));
-	assert_eq!(split_range(100, Some(50)), (0..50, Some(50..100)));
-	assert_eq!(split_range(100, Some(99)), (0..99, Some(99..100)));
-=======
-	run_tests(Arc::new(substrate_test_runtime_client::new()));
-	run_tests(Arc::new(TestClientBuilder::new().build()));
->>>>>>> 9e8c7b80
+	run_tests(Arc::new(substrate_test_runtime_client::new())).await;
+	run_tests(Arc::new(TestClientBuilder::new().build())).await;
 }
 
 #[tokio::test]
