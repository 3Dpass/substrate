// This file is part of Substrate.

// Copyright (C) 2017-2021 Parity Technologies (UK) Ltd.
// SPDX-License-Identifier: GPL-3.0-or-later WITH Classpath-exception-2.0

// This program is free software: you can redistribute it and/or modify
// it under the terms of the GNU General Public License as published by
// the Free Software Foundation, either version 3 of the License, or
// (at your option) any later version.

// This program is distributed in the hope that it will be useful,
// but WITHOUT ANY WARRANTY; without even the implied warranty of
// MERCHANTABILITY or FITNESS FOR A PARTICULAR PURPOSE. See the
// GNU General Public License for more details.

// You should have received a copy of the GNU General Public License
// along with this program. If not, see <https://www.gnu.org/licenses/>.

use super::{helpers::SyncState, *};
use futures::prelude::*;
use jsonrpsee::{
	types::v2::{error::RpcError, Response},
	RpcModule,
};
use sc_network::{self, config::Role, PeerId};
use sc_rpc_api::system::helpers::PeerInfo;
use serde_json::value::to_raw_value;
use sp_core::H256;
use sc_utils::mpsc::tracing_unbounded;
use std::{
	env,
	io::{BufRead, BufReader, Write},
	process::{Command, Stdio},
	thread,
};
use substrate_test_runtime_client::runtime::Block;

struct Status {
	pub peers: usize,
	pub is_syncing: bool,
	pub is_dev: bool,
	pub peer_id: PeerId,
}

impl Default for Status {
	fn default() -> Status {
		Status { peer_id: PeerId::random(), peers: 0, is_syncing: false, is_dev: false }
	}
}

fn api<T: Into<Option<Status>>>(sync: T) -> RpcModule<System<Block>> {
	let status = sync.into().unwrap_or_default();
	let should_have_peers = !status.is_dev;
	let (tx, rx) = tracing_unbounded("rpc_system_tests");
	thread::spawn(move || {
		futures::executor::block_on(rx.for_each(move |request| {
			match request {
				Request::Health(sender) => {
					let _ = sender.send(Health {
						peers: status.peers,
						is_syncing: status.is_syncing,
						should_have_peers,
					});
				},
				Request::LocalPeerId(sender) => {
					let _ =
						sender.send("QmSk5HQbn6LhUwDiNMseVUjuRYhEtYj4aUZ6WfWoGURpdV".to_string());
				},
				Request::LocalListenAddresses(sender) => {
					let _ = sender.send(vec![
						"/ip4/198.51.100.19/tcp/30333/p2p/QmSk5HQbn6LhUwDiNMseVUjuRYhEtYj4aUZ6WfWoGURpdV".to_string(),
						"/ip4/127.0.0.1/tcp/30334/ws/p2p/QmSk5HQbn6LhUwDiNMseVUjuRYhEtYj4aUZ6WfWoGURpdV".to_string(),
					]);
				},
				Request::Peers(sender) => {
					let mut peers = vec![];
					for _peer in 0..status.peers {
						peers.push(PeerInfo {
							peer_id: status.peer_id.to_base58(),
							roles: format!("{}", Role::Full),
							best_hash: Default::default(),
							best_number: 1,
						});
					}
					let _ = sender.send(peers);
				},
				Request::NetworkState(sender) => {
					let _ = sender.send(
						serde_json::to_value(&sc_network::network_state::NetworkState {
							peer_id: String::new(),
							listened_addresses: Default::default(),
							external_addresses: Default::default(),
							connected_peers: Default::default(),
							not_connected_peers: Default::default(),
							peerset: serde_json::Value::Null,
						})
						.unwrap(),
					);
				},
				Request::NetworkAddReservedPeer(peer, sender) => {
					let _ = match sc_network::config::parse_str_addr(&peer) {
						Ok(_) => sender.send(Ok(())),
						Err(s) =>
							sender.send(Err(error::Error::MalformattedPeerArg(s.to_string()))),
					};
				},
				Request::NetworkRemoveReservedPeer(peer, sender) => {
					let _ = match peer.parse::<PeerId>() {
						Ok(_) => sender.send(Ok(())),
						Err(s) =>
							sender.send(Err(error::Error::MalformattedPeerArg(s.to_string()))),
					};
				},
				Request::NetworkReservedPeers(sender) => {
					let _ = sender
						.send(vec!["QmSk5HQbn6LhUwDiNMseVUjuRYhEtYj4aUZ6WfWoGURpdV".to_string()]);
				},
				Request::NodeRoles(sender) => {
					let _ = sender.send(vec![NodeRole::Authority]);
				},
				Request::SyncState(sender) => {
					let _ = sender.send(SyncState {
						starting_block: 1,
						current_block: 2,
						highest_block: Some(3),
					});
				},
			};

			future::ready(())
		}))
	});
	System::new(
		SystemInfo {
			impl_name: "testclient".into(),
			impl_version: "0.2.0".into(),
			chain_name: "testchain".into(),
			properties: serde_json::from_str(r#"{"prop": "something"}"#).unwrap(),
			chain_type: Default::default(),
		},
		tx,
		sc_rpc_api::DenyUnsafe::No,
	)
	.into_rpc()
}

#[tokio::test]
async fn system_name_works() {
	assert_eq!(
		api(None).call("system_name", None).await.unwrap(),
		r#"{"jsonrpc":"2.0","result":"testclient","id":0}"#.to_owned()
	);
}

#[tokio::test]
async fn system_version_works() {
	assert_eq!(
		api(None).call("system_version", None).await.unwrap(),
		r#"{"jsonrpc":"2.0","result":"0.2.0","id":0}"#.to_owned(),
	);
}

#[tokio::test]
async fn system_chain_works() {
	assert_eq!(
		api(None).call("system_chain", None).await.unwrap(),
		r#"{"jsonrpc":"2.0","result":"testchain","id":0}"#.to_owned(),
	);
}

#[tokio::test]
async fn system_properties_works() {
	assert_eq!(
		api(None).call("system_properties", None).await.unwrap(),
		r#"{"jsonrpc":"2.0","result":{"prop":"something"},"id":0}"#.to_owned(),
	);
}

#[tokio::test]
async fn system_type_works() {
	assert_eq!(
		api(None).call("system_chainType", None).await.unwrap(),
		r#"{"jsonrpc":"2.0","result":"Live","id":0}"#.to_owned(),
	);
}

#[tokio::test]
async fn system_health() {
	assert_eq!(
		api(None).call("system_health", None).await.unwrap(),
		r#"{"jsonrpc":"2.0","result":{"peers":0,"isSyncing":false,"shouldHavePeers":true},"id":0}"#
			.to_owned(),
	);

	assert_eq!(
		api(Status { peer_id: PeerId::random(), peers: 5, is_syncing: true, is_dev: true })
			.call("system_health", None)
			.await
			.unwrap(),
		r#"{"jsonrpc":"2.0","result":{"peers":5,"isSyncing":true,"shouldHavePeers":false},"id":0}"#
			.to_owned(),
	);

	assert_eq!(
		api(Status { peer_id: PeerId::random(), peers: 5, is_syncing: false, is_dev: false })
			.call("system_health", None)
			.await
			.unwrap(),
		r#"{"jsonrpc":"2.0","result":{"peers":5,"isSyncing":false,"shouldHavePeers":true},"id":0}"#
			.to_owned(),
	);

	assert_eq!(
		api(Status { peer_id: PeerId::random(), peers: 0, is_syncing: false, is_dev: true }).call("system_health", None).await.unwrap(),
		r#"{"jsonrpc":"2.0","result":{"peers":0,"isSyncing":false,"shouldHavePeers":false},"id":0}"#.to_owned(),
	);
}

#[tokio::test]
async fn system_local_peer_id_works() {
	assert_eq!(
		api(None).call("system_localPeerId", None).await.unwrap(),
		r#"{"jsonrpc":"2.0","result":"QmSk5HQbn6LhUwDiNMseVUjuRYhEtYj4aUZ6WfWoGURpdV","id":0}"#
			.to_owned()
	);
}

#[tokio::test]
async fn system_local_listen_addresses_works() {
	assert_eq!(
		api(None).call("system_localListenAddresses", None).await.unwrap(),
			r#"{"jsonrpc":"2.0","result":["/ip4/198.51.100.19/tcp/30333/p2p/QmSk5HQbn6LhUwDiNMseVUjuRYhEtYj4aUZ6WfWoGURpdV","/ip4/127.0.0.1/tcp/30334/ws/p2p/QmSk5HQbn6LhUwDiNMseVUjuRYhEtYj4aUZ6WfWoGURpdV"],"id":0}"#
				.to_owned()
	);
}

#[tokio::test]
async fn system_peers() {
	use jsonrpsee::types::v2::Response;
	let peer_id = PeerId::random();
<<<<<<< HEAD
	let call_result =
		api(Status { peer_id: peer_id.clone(), peers: 1, is_syncing: false, is_dev: true })
			.call("system_peers", None)
			.await
			.unwrap();
	let peer_info: Response<Vec<PeerInfo<H256, _>>> =
		serde_json::from_str(&call_result).unwrap();
=======
	let req = api(Status { peer_id, peers: 1, is_syncing: false, is_dev: true }).system_peers();
	let res = executor::block_on(req).unwrap();

>>>>>>> 6c17589c
	assert_eq!(
		peer_info.result,
		vec![PeerInfo {
			peer_id: peer_id.to_base58(),
			roles: "FULL".into(),
			best_hash: Default::default(),
			best_number: 1u64,
		}]
	);
}

#[tokio::test]
async fn system_network_state() {
	use sc_network::network_state::NetworkState;
	let network_state = api(None).call("system_unstable_networkState", None).await.unwrap();
	let network_state: Response<NetworkState> =
		serde_json::from_str(&network_state).unwrap();
	assert_eq!(
		network_state.result,
		NetworkState {
			peer_id: String::new(),
			listened_addresses: Default::default(),
			external_addresses: Default::default(),
			connected_peers: Default::default(),
			not_connected_peers: Default::default(),
			peerset: serde_json::Value::Null,
		}
	);
}

#[tokio::test]
async fn system_node_roles() {
	let node_roles = api(None).call("system_nodeRoles", None).await.unwrap();
	let node_roles: Response<Vec<NodeRole>> = serde_json::from_str(&node_roles).unwrap();
	assert_eq!(node_roles.result, vec![NodeRole::Authority]);
}
#[tokio::test]
async fn system_sync_state() {
	let sync_state = api(None).call("system_syncState", None).await.unwrap();
	let sync_state: Response<SyncState<i32>> = serde_json::from_str(&sync_state).unwrap();
	assert_eq!(
		sync_state.result,
		SyncState { starting_block: 1, current_block: 2, highest_block: Some(3) }
	);
}

#[tokio::test]
async fn system_network_add_reserved() {
	let good_peer_id = to_raw_value(&[
		"/ip4/198.51.100.19/tcp/30333/p2p/QmSk5HQbn6LhUwDiNMseVUjuRYhEtYj4aUZ6WfWoGURpdV",
	])
	.unwrap();
	let good = api(None).call("system_addReservedPeer", Some(good_peer_id)).await.unwrap();

	let good: Response<()> = serde_json::from_str(&good).unwrap();
	assert_eq!(good.result, ());

	let bad_peer_id = to_raw_value(&["/ip4/198.51.100.19/tcp/30333"]).unwrap();
	let bad = api(None).call("system_addReservedPeer", Some(bad_peer_id)).await.unwrap();
	let bad: RpcError = serde_json::from_str(&bad).unwrap();
	assert_eq!(bad.error.message, "Peer id is missing from the address");
}

#[tokio::test]
async fn system_network_remove_reserved() {
	let good_peer_id = to_raw_value(&["QmSk5HQbn6LhUwDiNMseVUjuRYhEtYj4aUZ6WfWoGURpdV"]).unwrap();
	let good = api(None)
		.call("system_removeReservedPeer", Some(good_peer_id))
		.await
		.expect("call with good peer id works");
	let good: Response<()> =
		serde_json::from_str(&good).expect("call with good peer id returns `Response`");
	assert_eq!(good.result, ());

	let bad_peer_id = to_raw_value(&[
		"/ip4/198.51.100.19/tcp/30333/p2p/QmSk5HQbn6LhUwDiNMseVUjuRYhEtYj4aUZ6WfWoGURpdV",
	])
	.unwrap();
	let bad = api(None).call("system_removeReservedPeer", Some(bad_peer_id)).await.unwrap();
	let bad: RpcError = serde_json::from_str(&bad).unwrap();
	assert_eq!(
		bad.error.message,
		"base-58 decode error: provided string contained invalid character '/' at byte 0"
	);
}
#[tokio::test]
async fn system_network_reserved_peers() {
	let reserved_peers = api(None).call("system_reservedPeers", None).await.unwrap();
	let reserved_peers: Response<Vec<String>> =
		serde_json::from_str(&reserved_peers).unwrap();
	assert_eq!(
		reserved_peers.result,
		vec!["QmSk5HQbn6LhUwDiNMseVUjuRYhEtYj4aUZ6WfWoGURpdV".to_string()],
	);
}

// TODO: (dp) This hangs. Likely have to make this a normal test and execute the RPC calls manually
// on an executor.
#[ignore]
#[test]
fn test_add_reset_log_filter() {
	const EXPECTED_BEFORE_ADD: &'static str = "EXPECTED_BEFORE_ADD";
	const EXPECTED_AFTER_ADD: &'static str = "EXPECTED_AFTER_ADD";
	const EXPECTED_WITH_TRACE: &'static str = "EXPECTED_WITH_TRACE";

	// Enter log generation / filter reload
	if std::env::var("TEST_LOG_FILTER").is_ok() {
		sc_tracing::logging::LoggerBuilder::new("test_before_add=debug").init().unwrap();
		for line in std::io::stdin().lock().lines() {
			let line = line.expect("Failed to read bytes");
			if line.contains("add_reload") {
				let filter = to_raw_value(&"test_after_add").unwrap();
				let fut = async move { api(None).call("system_addLogFilter", Some(filter)).await };
				futures::executor::block_on(fut).expect("`system_add_log_filter` failed");
			} else if line.contains("add_trace") {
				let filter = to_raw_value(&"test_before_add=trace").unwrap();
				let fut = async move { api(None).call("system_addLogFilter", Some(filter)).await };
				futures::executor::block_on(fut).expect("`system_add_log_filter (trace)` failed");
			} else if line.contains("reset") {
				let fut = async move { api(None).call("system_resetLogFilter", None).await };
				futures::executor::block_on(fut).expect("`system_add_log_filter (trace)` failed");
			} else if line.contains("exit") {
				return
			}
			log::trace!(target: "test_before_add", "{}", EXPECTED_WITH_TRACE);
			log::debug!(target: "test_before_add", "{}", EXPECTED_BEFORE_ADD);
			log::debug!(target: "test_after_add", "{}", EXPECTED_AFTER_ADD);
		}
	}

	// Call this test again to enter the log generation / filter reload block
	let test_executable = env::current_exe().expect("Unable to get current executable!");
	let mut child_process = Command::new(test_executable)
		.env("TEST_LOG_FILTER", "1")
		.args(&["--nocapture", "test_add_reset_log_filter"])
		.stdin(Stdio::piped())
		.stderr(Stdio::piped())
		.spawn()
		.unwrap();

	let child_stderr = child_process.stderr.take().expect("Could not get child stderr");
	let mut child_out = BufReader::new(child_stderr);
	let mut child_in = child_process.stdin.take().expect("Could not get child stdin");

	let mut read_line = || {
		let mut line = String::new();
		child_out.read_line(&mut line).expect("Reading a line");
		println!("[main test, readline] Read '{:?}'", line);
		line
	};

	// Call this test again to enter the log generation / filter reload block
	let test_executable = env::current_exe().expect("Unable to get current executable!");
	let mut child_process = Command::new(test_executable)
		.env("TEST_LOG_FILTER", "1")
		.args(&["--nocapture", "test_add_reset_log_filter"])
		.stdin(Stdio::piped())
		.stderr(Stdio::piped())
		.spawn()
		.unwrap();

	let child_stderr = child_process.stderr.take().expect("Could not get child stderr");
	let mut child_out = BufReader::new(child_stderr);
	let mut child_in = child_process.stdin.take().expect("Could not get child stdin");

	let mut read_line = || {
		let mut line = String::new();
		child_out.read_line(&mut line).expect("Reading a line");
		line
	};

	// Initiate logs loop in child process
	child_in.write(b"\n").unwrap();
	assert!(read_line().contains(EXPECTED_BEFORE_ADD));

	// Initiate add directive & reload in child process
	child_in.write(b"add_reload\n").unwrap();
	assert!(read_line().contains(EXPECTED_BEFORE_ADD));
	assert!(read_line().contains(EXPECTED_AFTER_ADD));

	// Check that increasing the max log level works
	child_in.write(b"add_trace\n").unwrap();
	assert!(read_line().contains(EXPECTED_WITH_TRACE));
	assert!(read_line().contains(EXPECTED_BEFORE_ADD));
	assert!(read_line().contains(EXPECTED_AFTER_ADD));

	// Initiate logs filter reset in child process
	child_in.write(b"reset\n").unwrap();
	assert!(read_line().contains(EXPECTED_BEFORE_ADD));

	// Return from child process
	child_in.write(b"exit\n").unwrap();
	assert!(child_process.wait().expect("Error waiting for child process").success());

	// Check for EOF
	assert_eq!(child_out.read_line(&mut String::new()).unwrap(), 0);
}<|MERGE_RESOLUTION|>--- conflicted
+++ resolved
@@ -238,19 +238,9 @@
 async fn system_peers() {
 	use jsonrpsee::types::v2::Response;
 	let peer_id = PeerId::random();
-<<<<<<< HEAD
-	let call_result =
-		api(Status { peer_id: peer_id.clone(), peers: 1, is_syncing: false, is_dev: true })
-			.call("system_peers", None)
-			.await
-			.unwrap();
-	let peer_info: Response<Vec<PeerInfo<H256, _>>> =
-		serde_json::from_str(&call_result).unwrap();
-=======
 	let req = api(Status { peer_id, peers: 1, is_syncing: false, is_dev: true }).system_peers();
 	let res = executor::block_on(req).unwrap();
 
->>>>>>> 6c17589c
 	assert_eq!(
 		peer_info.result,
 		vec![PeerInfo {
