[package]
name = "sc-finality-grandpa"
version = "0.10.0-dev"
authors = ["Parity Technologies <admin@parity.io>"]
edition = "2021"
license = "GPL-3.0-or-later WITH Classpath-exception-2.0"
homepage = "https://substrate.io"
repository = "https://github.com/paritytech/substrate/"
description = "Integration of the GRANDPA finality gadget into substrate."
documentation = "https://docs.rs/sc-finality-grandpa"
readme = "README.md"

[package.metadata.docs.rs]
targets = ["x86_64-unknown-linux-gnu"]

[dependencies]
thiserror = "1.0"
dyn-clone = "1.0"
fork-tree = { version = "3.0.0", path = "../../utils/fork-tree" }
futures = "0.3.19"
futures-timer = "3.0.1"
hex = "0.4.2"
log = "0.4.8"
parking_lot = "0.12.0"
rand = "0.8.4"
ahash = "0.7.6"
parity-scale-codec = { version = "3.0.0", features = ["derive"] }
sp-application-crypto = { version = "6.0.0", path = "../../primitives/application-crypto" }
sp-arithmetic = { version = "5.0.0", path = "../../primitives/arithmetic" }
sp-runtime = { version = "6.0.0", path = "../../primitives/runtime" }
sc-chain-spec = { version = "4.0.0-dev", path = "../../client/chain-spec" }
sc-utils = { version = "4.0.0-dev", path = "../utils" }
sp-consensus = { version = "0.10.0-dev", path = "../../primitives/consensus/common" }
sc-consensus = { version = "0.10.0-dev", path = "../consensus/common" }
sp-core = { version = "6.0.0", path = "../../primitives/core" }
sp-keystore = { version = "0.12.0", path = "../../primitives/keystore" }
sp-api = { version = "4.0.0-dev", path = "../../primitives/api" }
sc-telemetry = { version = "4.0.0-dev", path = "../telemetry" }
sc-keystore = { version = "4.0.0-dev", path = "../keystore" }
serde_json = "1.0.74"
sc-client-api = { version = "4.0.0-dev", path = "../api" }
sp-blockchain = { version = "4.0.0-dev", path = "../../primitives/blockchain" }
sc-network = { version = "0.10.0-dev", path = "../network" }
sc-network-gossip = { version = "0.10.0-dev", path = "../network-gossip" }
sp-finality-grandpa = { version = "4.0.0-dev", path = "../../primitives/finality-grandpa" }
prometheus-endpoint = { package = "substrate-prometheus-endpoint", path = "../../utils/prometheus", version = "0.10.0-dev" }
sc-block-builder = { version = "0.10.0-dev", path = "../block-builder" }
finality-grandpa = { version = "0.15.0", features = ["derive-codec"] }
async-trait = "0.1.50"

[dev-dependencies]
assert_matches = "1.3.0"
finality-grandpa = { version = "0.15.0", features = [
    "derive-codec",
    "test-helpers",
] }
sc-network = { version = "0.10.0-dev", path = "../network" }
sc-network-test = { version = "0.8.0", path = "../network/test" }
sp-keyring = { version = "6.0.0", path = "../../primitives/keyring" }
substrate-test-runtime-client = { version = "2.0.0", path = "../../test-utils/runtime/client" }
<<<<<<< HEAD
sp-tracing = { version = "4.0.0", path = "../../primitives/tracing" }
tokio = "1.15.0"
=======
sp-tracing = { version = "5.0.0", path = "../../primitives/tracing" }

serde = "1.0.136"
tokio = "1.15"
>>>>>>> 32a4fe01
tempfile = "3.1.0"<|MERGE_RESOLUTION|>--- conflicted
+++ resolved
@@ -58,13 +58,8 @@
 sc-network-test = { version = "0.8.0", path = "../network/test" }
 sp-keyring = { version = "6.0.0", path = "../../primitives/keyring" }
 substrate-test-runtime-client = { version = "2.0.0", path = "../../test-utils/runtime/client" }
-<<<<<<< HEAD
-sp-tracing = { version = "4.0.0", path = "../../primitives/tracing" }
-tokio = "1.15.0"
-=======
 sp-tracing = { version = "5.0.0", path = "../../primitives/tracing" }
 
 serde = "1.0.136"
 tokio = "1.15"
->>>>>>> 32a4fe01
 tempfile = "3.1.0"