// This file is part of Substrate.

// Copyright (C) 2017-2021 Parity Technologies (UK) Ltd.
// SPDX-License-Identifier: GPL-3.0-or-later WITH Classpath-exception-2.0

// This program is free software: you can redistribute it and/or modify
// it under the terms of the GNU General Public License as published by
// the Free Software Foundation, either version 3 of the License, or
// (at your option) any later version.

// This program is distributed in the hope that it will be useful,
// but WITHOUT ANY WARRANTY; without even the implied warranty of
// MERCHANTABILITY or FITNESS FOR A PARTICULAR PURPOSE. See the
// GNU General Public License for more details.

// You should have received a copy of the GNU General Public License
// along with this program. If not, see <https://www.gnu.org/licenses/>.

use crate::{
	build_network_future,
	client::{light, Client, ClientConfig},
	config::{Configuration, KeystoreConfig, PrometheusConfig, TransactionStorageMode},
	error::Error,
	metrics::MetricsService,
	start_rpc_servers, MallocSizeOfWasm, SpawnTaskHandle, TaskManager, TransactionPoolAdapter,
};
use futures::{channel::oneshot, future::ready, FutureExt, StreamExt};
use jsonrpsee::RpcModule;
use log::info;
use prometheus_endpoint::Registry;
use sc_chain_spec::get_extension;
use sc_client_api::{
	execution_extensions::ExecutionExtensions, light::RemoteBlockchain,
	proof_provider::ProofProvider, BadBlocks, BlockBackend, BlockchainEvents, ExecutorProvider,
	ForkBlocks, StorageProvider, UsageProvider,
};
use sc_client_db::{Backend, DatabaseSettings};
use sc_consensus::import_queue::ImportQueue;
use sc_executor::{NativeExecutionDispatch, NativeExecutor, RuntimeVersionOf};
use sc_keystore::LocalKeystore;
use sc_network::{
	block_request_handler::{self, BlockRequestHandler},
	config::{OnDemand, Role, SyncMode},
	light_client_requests::{self, handler::LightClientRequestHandler},
	state_request_handler::{self, StateRequestHandler},
	warp_request_handler::{self, RequestHandler as WarpSyncRequestHandler, WarpSyncProvider},
	NetworkService,
};
use sc_rpc::{DenyUnsafe, SubscriptionTaskExecutor};
use sc_telemetry::{telemetry, ConnectionMessage, Telemetry, TelemetryHandle, SUBSTRATE_INFO};
use sc_transaction_pool_api::MaintainedTransactionPool;
use sp_api::{CallApiAt, ProvideRuntimeApi};
use sp_blockchain::{HeaderBackend, HeaderMetadata};
use sp_consensus::block_validation::{
	BlockAnnounceValidator, Chain, DefaultBlockAnnounceValidator,
};
use sp_core::traits::{CodeExecutor, SpawnNamed};
use sp_keystore::{CryptoStore, SyncCryptoStore, SyncCryptoStorePtr};
use sp_runtime::{
	generic::BlockId,
	traits::{Block as BlockT, BlockIdTo, HashFor, Zero},
	BuildStorage,
};
use sp_utils::mpsc::{tracing_unbounded, TracingUnboundedSender};
use std::{str::FromStr, sync::Arc, time::SystemTime};

/// Full client type.
pub type TFullClient<TBl, TRtApi, TExecDisp> =
	Client<TFullBackend<TBl>, TFullCallExecutor<TBl, TExecDisp>, TBl, TRtApi>;

/// Full client backend type.
pub type TFullBackend<TBl> = sc_client_db::Backend<TBl>;

/// Full client call executor type.
pub type TFullCallExecutor<TBl, TExecDisp> =
	crate::client::LocalCallExecutor<TBl, sc_client_db::Backend<TBl>, NativeExecutor<TExecDisp>>;

/// Light client type.
pub type TLightClient<TBl, TRtApi, TExecDisp> =
	TLightClientWithBackend<TBl, TRtApi, TExecDisp, TLightBackend<TBl>>;

/// Light client backend type.
pub type TLightBackend<TBl> =
	sc_light::Backend<sc_client_db::light::LightStorage<TBl>, HashFor<TBl>>;

/// Light call executor type.
pub type TLightCallExecutor<TBl, TExecDisp> = sc_light::GenesisCallExecutor<
	sc_light::Backend<sc_client_db::light::LightStorage<TBl>, HashFor<TBl>>,
	crate::client::LocalCallExecutor<
		TBl,
		sc_light::Backend<sc_client_db::light::LightStorage<TBl>, HashFor<TBl>>,
		NativeExecutor<TExecDisp>,
	>,
>;

type TFullParts<TBl, TRtApi, TExecDisp> =
	(TFullClient<TBl, TRtApi, TExecDisp>, Arc<TFullBackend<TBl>>, KeystoreContainer, TaskManager);

type TLightParts<TBl, TRtApi, TExecDisp> = (
	Arc<TLightClient<TBl, TRtApi, TExecDisp>>,
	Arc<TLightBackend<TBl>>,
	KeystoreContainer,
	TaskManager,
	Arc<OnDemand<TBl>>,
);

/// Light client backend type with a specific hash type.
pub type TLightBackendWithHash<TBl, THash> =
	sc_light::Backend<sc_client_db::light::LightStorage<TBl>, THash>;

/// Light client type with a specific backend.
pub type TLightClientWithBackend<TBl, TRtApi, TExecDisp, TBackend> = Client<
	TBackend,
	sc_light::GenesisCallExecutor<
		TBackend,
		crate::client::LocalCallExecutor<TBl, TBackend, NativeExecutor<TExecDisp>>,
	>,
	TBl,
	TRtApi,
>;

trait AsCryptoStoreRef {
	fn keystore_ref(&self) -> Arc<dyn CryptoStore>;
	fn sync_keystore_ref(&self) -> Arc<dyn SyncCryptoStore>;
}

impl<T> AsCryptoStoreRef for Arc<T>
where
	T: CryptoStore + SyncCryptoStore + 'static,
{
	fn keystore_ref(&self) -> Arc<dyn CryptoStore> {
		self.clone()
	}
	fn sync_keystore_ref(&self) -> Arc<dyn SyncCryptoStore> {
		self.clone()
	}
}

/// Construct and hold different layers of Keystore wrappers
pub struct KeystoreContainer {
	remote: Option<Box<dyn AsCryptoStoreRef>>,
	local: Arc<LocalKeystore>,
}

impl KeystoreContainer {
	/// Construct KeystoreContainer
	pub fn new(config: &KeystoreConfig) -> Result<Self, Error> {
		let keystore = Arc::new(match config {
			KeystoreConfig::Path { path, password } =>
				LocalKeystore::open(path.clone(), password.clone())?,
			KeystoreConfig::InMemory => LocalKeystore::in_memory(),
		});

		Ok(Self { remote: Default::default(), local: keystore })
	}

	/// Set the remote keystore.
	/// Should be called right away at startup and not at runtime:
	/// even though this overrides any previously set remote store, it
	/// does not reset any references previously handed out - they will
	/// stick around.
	pub fn set_remote_keystore<T>(&mut self, remote: Arc<T>)
	where
		T: CryptoStore + SyncCryptoStore + 'static,
	{
		self.remote = Some(Box::new(remote))
	}

	/// Returns an adapter to the asynchronous keystore that implements `CryptoStore`
	pub fn keystore(&self) -> Arc<dyn CryptoStore> {
		if let Some(c) = self.remote.as_ref() {
			c.keystore_ref()
		} else {
			self.local.clone()
		}
	}

	/// Returns the synchronous keystore wrapper
	pub fn sync_keystore(&self) -> SyncCryptoStorePtr {
		if let Some(c) = self.remote.as_ref() {
			c.sync_keystore_ref()
		} else {
			self.local.clone() as SyncCryptoStorePtr
		}
	}

	/// Returns the local keystore if available
	///
	/// The function will return None if the available keystore is not a local keystore.
	///
	/// # Note
	///
	/// Using the [`LocalKeystore`] will result in loosing the ability to use any other keystore
	/// implementation, like a remote keystore for example. Only use this if you a certain that you
	/// require it!
	pub fn local_keystore(&self) -> Option<Arc<LocalKeystore>> {
		Some(self.local.clone())
	}
}

/// Creates a new full client for the given config.
pub fn new_full_client<TBl, TRtApi, TExecDisp>(
	config: &Configuration,
	telemetry: Option<TelemetryHandle>,
) -> Result<TFullClient<TBl, TRtApi, TExecDisp>, Error>
where
	TBl: BlockT,
	TExecDisp: NativeExecutionDispatch + 'static,
	TBl::Hash: FromStr,
{
	new_full_parts(config, telemetry).map(|parts| parts.0)
}

/// Create the initial parts of a full node.
pub fn new_full_parts<TBl, TRtApi, TExecDisp>(
	config: &Configuration,
	telemetry: Option<TelemetryHandle>,
) -> Result<TFullParts<TBl, TRtApi, TExecDisp>, Error>
where
	TBl: BlockT,
	TExecDisp: NativeExecutionDispatch + 'static,
	TBl::Hash: FromStr,
{
	let keystore_container = KeystoreContainer::new(&config.keystore)?;

	let task_manager = {
		let registry = config.prometheus_config.as_ref().map(|cfg| &cfg.registry);
		TaskManager::new(config.task_executor.clone(), registry)?
	};

	let executor = NativeExecutor::<TExecDisp>::new(
		config.wasm_method,
		config.default_heap_pages,
		config.max_runtime_instances,
	);

	let chain_spec = &config.chain_spec;
	let fork_blocks = get_extension::<ForkBlocks<TBl>>(chain_spec.extensions())
		.cloned()
		.unwrap_or_default();

	let bad_blocks = get_extension::<BadBlocks<TBl>>(chain_spec.extensions())
		.cloned()
		.unwrap_or_default();

	let (client, backend) = {
		let db_config = sc_client_db::DatabaseSettings {
			state_cache_size: config.state_cache_size,
			state_cache_child_ratio: config.state_cache_child_ratio.map(|v| (v, 100)),
			state_pruning: config.state_pruning.clone(),
			source: config.database.clone(),
			keep_blocks: config.keep_blocks.clone(),
			transaction_storage: config.transaction_storage.clone(),
		};

		let backend = new_db_backend(db_config)?;

		let extensions = sc_client_api::execution_extensions::ExecutionExtensions::new(
			config.execution_strategies.clone(),
			Some(keystore_container.sync_keystore()),
			sc_offchain::OffchainDb::factory_from_backend(&*backend),
		);

		let wasm_runtime_substitutes = config
			.chain_spec
			.code_substitutes()
			.into_iter()
			.map(|(h, c)| {
				let hash = TBl::Hash::from_str(&h).map_err(|_| {
					Error::Application(Box::from(format!(
						"Failed to parse `{}` as block hash for code substitutes.",
						h
					)))
				})?;
				Ok((hash, c))
			})
			.collect::<Result<std::collections::HashMap<_, _>, Error>>()?;

		let client = new_client(
			backend.clone(),
			executor,
			chain_spec.as_storage_builder(),
			fork_blocks,
			bad_blocks,
			extensions,
			Box::new(task_manager.spawn_handle()),
			config.prometheus_config.as_ref().map(|config| config.registry.clone()),
			telemetry,
			ClientConfig {
				offchain_worker_enabled: config.offchain_worker.enabled,
				offchain_indexing_api: config.offchain_worker.indexing_enabled,
				wasm_runtime_overrides: config.wasm_runtime_overrides.clone(),
				no_genesis: matches!(
					config.network.sync_mode,
					sc_network::config::SyncMode::Fast { .. } | sc_network::config::SyncMode::Warp
				),
				wasm_runtime_substitutes,
			},
		)?;

		(client, backend)
	};

	Ok((client, backend, keystore_container, task_manager))
}

/// Create the initial parts of a light node.
pub fn new_light_parts<TBl, TRtApi, TExecDisp>(
	config: &Configuration,
	telemetry: Option<TelemetryHandle>,
) -> Result<TLightParts<TBl, TRtApi, TExecDisp>, Error>
where
	TBl: BlockT,
	TExecDisp: NativeExecutionDispatch + 'static,
{
	let keystore_container = KeystoreContainer::new(&config.keystore)?;
	let task_manager = {
		let registry = config.prometheus_config.as_ref().map(|cfg| &cfg.registry);
		TaskManager::new(config.task_executor.clone(), registry)?
	};

	let executor = NativeExecutor::<TExecDisp>::new(
		config.wasm_method,
		config.default_heap_pages,
		config.max_runtime_instances,
	);

	let db_storage = {
		let db_settings = sc_client_db::DatabaseSettings {
			state_cache_size: config.state_cache_size,
			state_cache_child_ratio: config.state_cache_child_ratio.map(|v| (v, 100)),
			state_pruning: config.state_pruning.clone(),
			source: config.database.clone(),
			keep_blocks: config.keep_blocks.clone(),
			transaction_storage: config.transaction_storage.clone(),
		};
		sc_client_db::light::LightStorage::new(db_settings)?
	};
	let light_blockchain = sc_light::new_light_blockchain(db_storage);
	let fetch_checker = Arc::new(sc_light::new_fetch_checker::<_, TBl, _>(
		light_blockchain.clone(),
		executor.clone(),
		Box::new(task_manager.spawn_handle()),
	));
	let on_demand = Arc::new(sc_network::config::OnDemand::new(fetch_checker));
	let backend = sc_light::new_light_backend(light_blockchain);
	let client = Arc::new(light::new_light(
		backend.clone(),
		config.chain_spec.as_storage_builder(),
		executor,
		Box::new(task_manager.spawn_handle()),
		config.prometheus_config.as_ref().map(|config| config.registry.clone()),
		telemetry,
	)?);

	Ok((client, backend, keystore_container, task_manager, on_demand))
}

/// Create an instance of default DB-backend backend.
pub fn new_db_backend<Block>(
	settings: DatabaseSettings,
) -> Result<Arc<Backend<Block>>, sp_blockchain::Error>
where
	Block: BlockT,
{
	const CANONICALIZATION_DELAY: u64 = 4096;

	Ok(Arc::new(Backend::new(settings, CANONICALIZATION_DELAY)?))
}

/// Create an instance of client backed by given backend.
pub fn new_client<E, Block, RA>(
	backend: Arc<Backend<Block>>,
	executor: E,
	genesis_storage: &dyn BuildStorage,
	fork_blocks: ForkBlocks<Block>,
	bad_blocks: BadBlocks<Block>,
	execution_extensions: ExecutionExtensions<Block>,
	spawn_handle: Box<dyn SpawnNamed>,
	prometheus_registry: Option<Registry>,
	telemetry: Option<TelemetryHandle>,
	config: ClientConfig<Block>,
) -> Result<
	crate::client::Client<
		Backend<Block>,
		crate::client::LocalCallExecutor<Block, Backend<Block>, E>,
		Block,
		RA,
	>,
	sp_blockchain::Error,
>
where
	Block: BlockT,
	E: CodeExecutor + RuntimeVersionOf,
{
	let executor = crate::client::LocalCallExecutor::new(
		backend.clone(),
		executor,
		spawn_handle,
		config.clone(),
	)?;
	Ok(crate::client::Client::new(
		backend,
		executor,
		genesis_storage,
		fork_blocks,
		bad_blocks,
		execution_extensions,
		prometheus_registry,
		telemetry,
		config,
	)?)
}

/// Parameters to pass into `build`.
pub struct SpawnTasksParams<'a, TBl: BlockT, TCl, TExPool, Backend> {
	/// The service configuration.
	pub config: Configuration,
	/// A shared client returned by `new_full_parts`/`new_light_parts`.
	pub client: Arc<TCl>,
	/// A shared backend returned by `new_full_parts`/`new_light_parts`.
	pub backend: Arc<Backend>,
	/// A task manager returned by `new_full_parts`/`new_light_parts`.
	pub task_manager: &'a mut TaskManager,
	/// A shared keystore returned by `new_full_parts`/`new_light_parts`.
	pub keystore: SyncCryptoStorePtr,
	/// An optional, shared data fetcher for light clients.
	pub on_demand: Option<Arc<OnDemand<TBl>>>,
	/// A shared transaction pool.
	pub transaction_pool: Arc<TExPool>,
	/// Builds additional [`RpcModule`]s that should be added to the server
	pub rpc_builder: Box<dyn FnOnce(DenyUnsafe, Arc<SubscriptionTaskExecutor>) -> RpcModule<()>>,
	/// An optional, shared remote blockchain instance. Used for light clients.
	pub remote_blockchain: Option<Arc<dyn RemoteBlockchain<TBl>>>,
	/// A shared network instance.
	pub network: Arc<NetworkService<TBl, <TBl as BlockT>::Hash>>,
	/// A Sender for RPC requests.
	pub system_rpc_tx: TracingUnboundedSender<sc_rpc::system::Request<TBl>>,
	/// Telemetry instance for this node.
	pub telemetry: Option<&'a mut Telemetry>,
}

/// Build a shared offchain workers instance.
pub fn build_offchain_workers<TBl, TCl>(
	config: &Configuration,
	spawn_handle: SpawnTaskHandle,
	client: Arc<TCl>,
	network: Arc<NetworkService<TBl, <TBl as BlockT>::Hash>>,
) -> Option<Arc<sc_offchain::OffchainWorkers<TCl, TBl>>>
where
	TBl: BlockT,
	TCl: Send + Sync + ProvideRuntimeApi<TBl> + BlockchainEvents<TBl> + 'static,
	<TCl as ProvideRuntimeApi<TBl>>::Api: sc_offchain::OffchainWorkerApi<TBl>,
{
	let offchain_workers = Some(Arc::new(sc_offchain::OffchainWorkers::new(client.clone())));

	// Inform the offchain worker about new imported blocks
	if let Some(offchain) = offchain_workers.clone() {
		spawn_handle.spawn(
			"offchain-notifications",
			sc_offchain::notification_future(
				config.role.is_authority(),
				client.clone(),
				offchain,
				Clone::clone(&spawn_handle),
				network.clone(),
			),
		);
	}

	offchain_workers
}

/// Spawn the tasks that are required to run a node.
pub fn spawn_tasks<TBl, TBackend, TExPool, TCl>(
	params: SpawnTasksParams<TBl, TCl, TExPool, TBackend>,
) -> Result<(), Error>
where
	TCl: ProvideRuntimeApi<TBl>
		+ HeaderMetadata<TBl, Error = sp_blockchain::Error>
		+ Chain<TBl>
		+ BlockBackend<TBl>
		+ BlockIdTo<TBl, Error = sp_blockchain::Error>
		+ ProofProvider<TBl>
		+ HeaderBackend<TBl>
		+ BlockchainEvents<TBl>
		+ ExecutorProvider<TBl>
		+ UsageProvider<TBl>
		+ StorageProvider<TBl, TBackend>
		+ CallApiAt<TBl>
		+ Send
		+ 'static,
	<TCl as ProvideRuntimeApi<TBl>>::Api: sp_api::Metadata<TBl>
		+ sc_offchain::OffchainWorkerApi<TBl>
		+ sp_transaction_pool::runtime_api::TaggedTransactionQueue<TBl>
		+ sp_session::SessionKeys<TBl>
		+ sp_api::ApiExt<TBl, StateBackend = TBackend::State>,
	TBl: BlockT,
	TBl::Hash: Unpin,
	TBl::Header: Unpin,
	TBackend: 'static + sc_client_api::backend::Backend<TBl> + Send,
	TExPool: MaintainedTransactionPool<Block = TBl, Hash = <TBl as BlockT>::Hash>
		+ MallocSizeOfWasm
		+ 'static,
{
	let SpawnTasksParams {
		mut config,
		task_manager,
		client,
		on_demand,
		backend,
		keystore,
		transaction_pool,
		rpc_builder,
		remote_blockchain,
		network,
		system_rpc_tx,
		telemetry,
	} = params;

	let chain_info = client.usage_info().chain;

	sp_session::generate_initial_session_keys(
		client.clone(),
		&BlockId::Hash(chain_info.best_hash),
		config.dev_key_seed.clone().map(|s| vec![s]).unwrap_or_default(),
	)
	.map_err(|e| Error::Application(Box::new(e)))?;

	let telemetry = telemetry
		.map(|telemetry| init_telemetry(&mut config, network.clone(), client.clone(), telemetry))
		.transpose()?;

	info!("📦 Highest known block at #{}", chain_info.best_number);

	let spawn_handle = task_manager.spawn_handle();

	// Inform the tx pool about imported and finalized blocks.
	spawn_handle.spawn(
		"txpool-notifications",
		sc_transaction_pool::notification_future(client.clone(), transaction_pool.clone()),
	);

	spawn_handle.spawn(
		"on-transaction-imported",
		transaction_notifications(transaction_pool.clone(), network.clone(), telemetry.clone()),
	);

	// Prometheus metrics.
	let metrics_service =
		if let Some(PrometheusConfig { port, registry }) = config.prometheus_config.clone() {
			// Set static metrics.
			let metrics = MetricsService::with_prometheus(telemetry.clone(), &registry, &config)?;
			spawn_handle.spawn(
				"prometheus-endpoint",
				prometheus_endpoint::init_prometheus(port, registry).map(drop),
			);

			metrics
		} else {
			MetricsService::new(telemetry.clone())
		};

	// Periodically updated metrics and telemetry updates.
	spawn_handle.spawn(
		"telemetry-periodic-send",
		metrics_service.run(client.clone(), transaction_pool.clone(), network.clone()),
	);

	// jsonrpsee RPC
	let gen_rpc_module = |deny_unsafe: DenyUnsafe| {
		gen_rpc_module(
			deny_unsafe,
			task_manager.spawn_handle(),
			client.clone(),
			on_demand.clone(),
			remote_blockchain.clone(),
			transaction_pool.clone(),
			keystore.clone(),
			system_rpc_tx.clone(),
			&config,
			backend.offchain_storage(),
			rpc_builder,
		)
	};

	// TODO(niklasad1): this will block the current thread until the servers have been started
	// we could spawn it in the background but then the errors must be handled via a channel or something
	let rpc = futures::executor::block_on(start_rpc_servers(&config, gen_rpc_module))?;

	// Spawn informant task
	spawn_handle.spawn(
		"informant",
		sc_informant::build(
			client.clone(),
			network.clone(),
			transaction_pool.clone(),
			config.informant_output_format,
		),
	);

	// NOTE(niklasad1): we spawn jsonrpsee in seperate thread now.
	// this will not shutdown the server.
	task_manager.keep_alive((config.base_path, rpc));

	Ok(())
}

async fn transaction_notifications<TBl, TExPool>(
	transaction_pool: Arc<TExPool>,
	network: Arc<NetworkService<TBl, <TBl as BlockT>::Hash>>,
	telemetry: Option<TelemetryHandle>,
) where
	TBl: BlockT,
	TExPool: MaintainedTransactionPool<Block = TBl, Hash = <TBl as BlockT>::Hash>,
{
	// transaction notifications
	transaction_pool
		.import_notification_stream()
		.for_each(move |hash| {
			network.propagate_transaction(hash);
			let status = transaction_pool.status();
			telemetry!(
				telemetry;
				SUBSTRATE_INFO;
				"txpool.import";
				"ready" => status.ready,
				"future" => status.future,
			);
			ready(())
		})
		.await;
}

fn init_telemetry<TBl: BlockT, TCl: BlockBackend<TBl>>(
	config: &mut Configuration,
	network: Arc<NetworkService<TBl, <TBl as BlockT>::Hash>>,
	client: Arc<TCl>,
	telemetry: &mut Telemetry,
) -> sc_telemetry::Result<TelemetryHandle> {
	let genesis_hash = client.block_hash(Zero::zero()).ok().flatten().unwrap_or_default();
	let connection_message = ConnectionMessage {
		name: config.network.node_name.to_owned(),
		implementation: config.impl_name.to_owned(),
		version: config.impl_version.to_owned(),
		config: String::new(),
		chain: config.chain_spec.name().to_owned(),
		genesis_hash: format!("{:?}", genesis_hash),
		authority: config.role.is_authority(),
		startup_time: SystemTime::UNIX_EPOCH
			.elapsed()
			.map(|dur| dur.as_millis())
			.unwrap_or(0)
			.to_string(),
		network_id: network.local_peer_id().to_base58(),
	};

	telemetry.start_telemetry(connection_message)?;

	Ok(telemetry.handle())
}

// Maciej: This is very WIP, mocking the original `gen_handler`. All of the `jsonrpsee`
// specific logic should be merged back to `gen_handler` down the road.
fn gen_rpc_module<TBl, TBackend, TCl, TExPool>(
	_deny_unsafe: DenyUnsafe,
	spawn_handle: SpawnTaskHandle,
	client: Arc<TCl>,
	on_demand: Option<Arc<OnDemand<TBl>>>,
	remote_blockchain: Option<Arc<dyn RemoteBlockchain<TBl>>>,
	transaction_pool: Arc<TExPool>,
	keystore: SyncCryptoStorePtr,
	system_rpc_tx: TracingUnboundedSender<sc_rpc::system::Request<TBl>>,
	config: &Configuration,
	offchain_storage: Option<<TBackend as sc_client_api::backend::Backend<TBl>>::OffchainStorage>,
	rpc_builder: Box<dyn FnOnce(DenyUnsafe, Arc<SubscriptionTaskExecutor>) -> RpcModule<()>>,
) -> RpcModule<()>
where
	TBl: BlockT,
	TCl: ProvideRuntimeApi<TBl>
		+ BlockchainEvents<TBl>
		+ HeaderBackend<TBl>
		+ HeaderMetadata<TBl, Error = sp_blockchain::Error>
		+ ExecutorProvider<TBl>
		+ CallApiAt<TBl>
		+ ProofProvider<TBl>
		+ StorageProvider<TBl, TBackend>
		+ BlockBackend<TBl>
		+ Send
		+ Sync
		+ 'static,
	TBackend: sc_client_api::backend::Backend<TBl> + 'static,
	<TCl as ProvideRuntimeApi<TBl>>::Api: sp_session::SessionKeys<TBl> + sp_api::Metadata<TBl>,
<<<<<<< HEAD
	TExPool: MaintainedTransactionPool<Block = TBl, Hash = <TBl as BlockT>::Hash> + 'static,
=======
	TBl::Hash: Unpin,
	TBl::Header: Unpin,
>>>>>>> d2a43d47
{
	const UNIQUE_METHOD_NAMES_PROOF: &str = "Method names are unique; qed";

	// TODO(niklasad1): expose CORS to jsonrpsee to handle this propely.
	let deny_unsafe = DenyUnsafe::No;

	let system_info = sc_rpc::system::SystemInfo {
		chain_name: config.chain_spec.name().into(),
		impl_name: config.impl_name.clone(),
		impl_version: config.impl_version.clone(),
		properties: config.chain_spec.properties(),
		chain_type: config.chain_spec.chain_type(),
	};
	let task_executor = Arc::new(SubscriptionTaskExecutor::new(spawn_handle));

	let mut rpc_api = RpcModule::new(());

	let (chain, state, child_state) =
		if let (Some(remote_blockchain), Some(on_demand)) = (remote_blockchain, on_demand) {
			// Light clients
			let chain = sc_rpc::chain::new_light(
				client.clone(),
				task_executor.clone(),
				remote_blockchain.clone(),
				on_demand.clone(),
			)
			.into_rpc_module()
			.expect(UNIQUE_METHOD_NAMES_PROOF);
			let (state, child_state) = sc_rpc::state::new_light(
				client.clone(),
				task_executor.clone(),
				remote_blockchain.clone(),
				on_demand,
				deny_unsafe,
			);
			(
				chain,
				state.into_rpc_module().expect(UNIQUE_METHOD_NAMES_PROOF),
				child_state.into_rpc_module().expect(UNIQUE_METHOD_NAMES_PROOF),
			)
		} else {
			// Full nodes
			let chain = sc_rpc::chain::new_full(client.clone(), task_executor.clone())
				.into_rpc_module()
				.expect(UNIQUE_METHOD_NAMES_PROOF);

			let (state, child_state) = sc_rpc::state::new_full(
				client.clone(),
				task_executor.clone(),
				deny_unsafe,
				config.rpc_max_payload,
			);
			let state = state.into_rpc_module().expect(UNIQUE_METHOD_NAMES_PROOF);
			let child_state = child_state.into_rpc_module().expect(UNIQUE_METHOD_NAMES_PROOF);

			(chain, state, child_state)
		};

	let author = sc_rpc::author::Author::new(
		client.clone(),
		transaction_pool,
		keystore,
		deny_unsafe,
		task_executor.clone(),
	)
	.into_rpc_module()
	.expect(UNIQUE_METHOD_NAMES_PROOF);

	let system = sc_rpc::system::System::new(system_info, system_rpc_tx, deny_unsafe)
		.into_rpc_module()
		.expect(UNIQUE_METHOD_NAMES_PROOF);

	if let Some(storage) = offchain_storage {
		let offchain = sc_rpc::offchain::Offchain::new(storage, deny_unsafe)
			.into_rpc_module()
			.expect(UNIQUE_METHOD_NAMES_PROOF);

		rpc_api.merge(offchain).expect(UNIQUE_METHOD_NAMES_PROOF);
	}

	rpc_api.merge(chain).expect(UNIQUE_METHOD_NAMES_PROOF);
	rpc_api.merge(author).expect(UNIQUE_METHOD_NAMES_PROOF);
	rpc_api.merge(system).expect(UNIQUE_METHOD_NAMES_PROOF);
	rpc_api.merge(state).expect(UNIQUE_METHOD_NAMES_PROOF);
	rpc_api.merge(child_state).expect(UNIQUE_METHOD_NAMES_PROOF);
	// Additional [`RpcModule`]s defined in the node to fit the specific blockchain
	let extra_rpcs = rpc_builder(deny_unsafe, task_executor.clone());
	rpc_api.merge(extra_rpcs).expect(UNIQUE_METHOD_NAMES_PROOF);

	rpc_api
}

/// Parameters to pass into `build_network`.
pub struct BuildNetworkParams<'a, TBl: BlockT, TExPool, TImpQu, TCl> {
	/// The service configuration.
	pub config: &'a Configuration,
	/// A shared client returned by `new_full_parts`/`new_light_parts`.
	pub client: Arc<TCl>,
	/// A shared transaction pool.
	pub transaction_pool: Arc<TExPool>,
	/// A handle for spawning tasks.
	pub spawn_handle: SpawnTaskHandle,
	/// An import queue.
	pub import_queue: TImpQu,
	/// An optional, shared data fetcher for light clients.
	pub on_demand: Option<Arc<OnDemand<TBl>>>,
	/// A block announce validator builder.
	pub block_announce_validator_builder:
		Option<Box<dyn FnOnce(Arc<TCl>) -> Box<dyn BlockAnnounceValidator<TBl> + Send> + Send>>,
	/// An optional warp sync provider.
	pub warp_sync: Option<Arc<dyn WarpSyncProvider<TBl>>>,
}

/// Build the network service, the network status sinks and an RPC sender.
pub fn build_network<TBl, TExPool, TImpQu, TCl>(
	params: BuildNetworkParams<TBl, TExPool, TImpQu, TCl>,
) -> Result<
	(
		Arc<NetworkService<TBl, <TBl as BlockT>::Hash>>,
		TracingUnboundedSender<sc_rpc::system::Request<TBl>>,
		NetworkStarter,
	),
	Error,
>
where
	TBl: BlockT,
	TCl: ProvideRuntimeApi<TBl>
		+ HeaderMetadata<TBl, Error = sp_blockchain::Error>
		+ Chain<TBl>
		+ BlockBackend<TBl>
		+ BlockIdTo<TBl, Error = sp_blockchain::Error>
		+ ProofProvider<TBl>
		+ HeaderBackend<TBl>
		+ BlockchainEvents<TBl>
		+ 'static,
	TExPool: MaintainedTransactionPool<Block = TBl, Hash = <TBl as BlockT>::Hash> + 'static,
	TImpQu: ImportQueue<TBl> + 'static,
{
	let BuildNetworkParams {
		config,
		client,
		transaction_pool,
		spawn_handle,
		import_queue,
		on_demand,
		block_announce_validator_builder,
		warp_sync,
	} = params;

	let transaction_pool_adapter = Arc::new(TransactionPoolAdapter {
		imports_external_transactions: !matches!(config.role, Role::Light),
		pool: transaction_pool,
		client: client.clone(),
	});

	let protocol_id = config.protocol_id();

	let block_announce_validator = if let Some(f) = block_announce_validator_builder {
		f(client.clone())
	} else {
		Box::new(DefaultBlockAnnounceValidator)
	};

	let block_request_protocol_config = {
		if matches!(config.role, Role::Light) {
			// Allow outgoing requests but deny incoming requests.
			block_request_handler::generate_protocol_config(&protocol_id)
		} else {
			// Allow both outgoing and incoming requests.
			let (handler, protocol_config) = BlockRequestHandler::new(
				&protocol_id,
				client.clone(),
				config.network.default_peers_set.in_peers as usize +
					config.network.default_peers_set.out_peers as usize,
			);
			spawn_handle.spawn("block_request_handler", handler.run());
			protocol_config
		}
	};

	let state_request_protocol_config = {
		if matches!(config.role, Role::Light) {
			// Allow outgoing requests but deny incoming requests.
			state_request_handler::generate_protocol_config(&protocol_id)
		} else {
			// Allow both outgoing and incoming requests.
			let (handler, protocol_config) = StateRequestHandler::new(
				&protocol_id,
				client.clone(),
				config.network.default_peers_set.in_peers as usize +
					config.network.default_peers_set.out_peers as usize,
			);
			spawn_handle.spawn("state_request_handler", handler.run());
			protocol_config
		}
	};

	let warp_sync_params = warp_sync.map(|provider| {
		let protocol_config = if matches!(config.role, Role::Light) {
			// Allow outgoing requests but deny incoming requests.
			warp_request_handler::generate_request_response_config(protocol_id.clone())
		} else {
			// Allow both outgoing and incoming requests.
			let (handler, protocol_config) =
				WarpSyncRequestHandler::new(protocol_id.clone(), provider.clone());
			spawn_handle.spawn("warp_sync_request_handler", handler.run());
			protocol_config
		};
		(provider, protocol_config)
	});

	let light_client_request_protocol_config = {
		if matches!(config.role, Role::Light) {
			// Allow outgoing requests but deny incoming requests.
			light_client_requests::generate_protocol_config(&protocol_id)
		} else {
			// Allow both outgoing and incoming requests.
			let (handler, protocol_config) =
				LightClientRequestHandler::new(&protocol_id, client.clone());
			spawn_handle.spawn("light_client_request_handler", handler.run());
			protocol_config
		}
	};

	let mut network_params = sc_network::config::Params {
		role: config.role.clone(),
		executor: {
			let spawn_handle = Clone::clone(&spawn_handle);
			Some(Box::new(move |fut| {
				spawn_handle.spawn("libp2p-node", fut);
			}))
		},
		transactions_handler_executor: {
			let spawn_handle = Clone::clone(&spawn_handle);
			Box::new(move |fut| {
				spawn_handle.spawn("network-transactions-handler", fut);
			})
		},
		network_config: config.network.clone(),
		chain: client.clone(),
		on_demand,
		transaction_pool: transaction_pool_adapter as _,
		import_queue: Box::new(import_queue),
		protocol_id,
		block_announce_validator,
		metrics_registry: config.prometheus_config.as_ref().map(|config| config.registry.clone()),
		block_request_protocol_config,
		state_request_protocol_config,
		warp_sync: warp_sync_params,
		light_client_request_protocol_config,
	};

	// Storage chains don't keep full block history and can't be synced in full mode.
	// Force fast sync when storage chain mode is enabled.
	if matches!(config.transaction_storage, TransactionStorageMode::StorageChain) {
		network_params.network_config.sync_mode =
			SyncMode::Fast { storage_chain_mode: true, skip_proofs: false };
	}

	let has_bootnodes = !network_params.network_config.boot_nodes.is_empty();
	let network_mut = sc_network::NetworkWorker::new(network_params)?;
	let network = network_mut.service().clone();

	let (system_rpc_tx, system_rpc_rx) = tracing_unbounded("mpsc_system_rpc");

	let future = build_network_future(
		config.role.clone(),
		network_mut,
		client,
		system_rpc_rx,
		has_bootnodes,
		config.announce_block,
	);

	// TODO: Normally, one is supposed to pass a list of notifications protocols supported by the
	// node through the `NetworkConfiguration` struct. But because this function doesn't know in
	// advance which components, such as GrandPa or Polkadot, will be plugged on top of the
	// service, it is unfortunately not possible to do so without some deep refactoring. To bypass
	// this problem, the `NetworkService` provides a `register_notifications_protocol` method that
	// can be called even after the network has been initialized. However, we want to avoid the
	// situation where `register_notifications_protocol` is called *after* the network actually
	// connects to other peers. For this reason, we delay the process of the network future until
	// the user calls `NetworkStarter::start_network`.
	//
	// This entire hack should eventually be removed in favour of passing the list of protocols
	// through the configuration.
	//
	// See also https://github.com/paritytech/substrate/issues/6827
	let (network_start_tx, network_start_rx) = oneshot::channel();

	// The network worker is responsible for gathering all network messages and processing
	// them. This is quite a heavy task, and at the time of the writing of this comment it
	// frequently happens that this future takes several seconds or in some situations
	// even more than a minute until it has processed its entire queue. This is clearly an
	// issue, and ideally we would like to fix the network future to take as little time as
	// possible, but we also take the extra harm-prevention measure to execute the networking
	// future using `spawn_blocking`.
	spawn_handle.spawn_blocking("network-worker", async move {
		if network_start_rx.await.is_err() {
			debug_assert!(false);
			log::warn!(
				"The NetworkStart returned as part of `build_network` has been silently dropped"
			);
			// This `return` might seem unnecessary, but we don't want to make it look like
			// everything is working as normal even though the user is clearly misusing the API.
			return
		}

		future.await
	});

	Ok((network, system_rpc_tx, NetworkStarter(network_start_tx)))
}

/// Object used to start the network.
#[must_use]
pub struct NetworkStarter(oneshot::Sender<()>);

impl NetworkStarter {
	/// Start the network. Call this after all sub-components have been initialized.
	///
	/// > **Note**: If you don't call this function, the networking will not work.
	pub fn start_network(self) {
		let _ = self.0.send(());
	}
}<|MERGE_RESOLUTION|>--- conflicted
+++ resolved
@@ -691,12 +691,9 @@
 		+ 'static,
 	TBackend: sc_client_api::backend::Backend<TBl> + 'static,
 	<TCl as ProvideRuntimeApi<TBl>>::Api: sp_session::SessionKeys<TBl> + sp_api::Metadata<TBl>,
-<<<<<<< HEAD
 	TExPool: MaintainedTransactionPool<Block = TBl, Hash = <TBl as BlockT>::Hash> + 'static,
-=======
 	TBl::Hash: Unpin,
 	TBl::Header: Unpin,
->>>>>>> d2a43d47
 {
 	const UNIQUE_METHOD_NAMES_PROOF: &str = "Method names are unique; qed";
 
