--- conflicted
+++ resolved
@@ -46,68 +46,6 @@
 
 impl RpcMetrics {
 	/// Create an instance of metrics
-<<<<<<< HEAD
-	pub fn new(metrics_registry: &Registry) -> Result<Self, PrometheusError> {
-		Ok(Self {
-			requests_started: register(
-				CounterVec::new(
-					Opts::new(
-						"rpc_requests_started",
-						"Number of RPC requests (not calls) received by the server.",
-					),
-					&["protocol"],
-				)?,
-				metrics_registry,
-			)?,
-			requests_finished: register(
-				CounterVec::new(
-					Opts::new(
-						"rpc_requests_finished",
-						"Number of RPC requests (not calls) processed by the server.",
-					),
-					&["protocol"],
-				)?,
-				metrics_registry,
-			)?,
-			calls_time: register(
-				HistogramVec::new(
-					HistogramOpts::new("rpc_calls_time", "Total time [μs] of processed RPC calls"),
-					&["protocol", "method"],
-				)?,
-				metrics_registry,
-			)?,
-			calls_started: register(
-				CounterVec::new(
-					Opts::new(
-						"rpc_calls_started",
-						"Number of received RPC calls (unique un-batched requests)",
-					),
-					&["protocol", "method"],
-				)?,
-				metrics_registry,
-			)?,
-			calls_finished: register(
-				CounterVec::new(
-					Opts::new(
-						"rpc_calls_finished",
-						"Number of processed RPC calls (unique un-batched requests)",
-					),
-					&["protocol", "method", "is_error"],
-				)?,
-				metrics_registry,
-			)?,
-			ws_sessions_opened: register(
-				Counter::new("rpc_sessions_opened", "Number of persistent RPC sessions opened")?,
-				metrics_registry,
-			)?
-			.into(),
-			ws_sessions_closed: register(
-				Counter::new("rpc_sessions_closed", "Number of persistent RPC sessions closed")?,
-				metrics_registry,
-			)?
-			.into(),
-		})
-=======
 	pub fn new(metrics_registry: Option<&Registry>) -> Result<Option<Self>, PrometheusError> {
 		if let Some(metrics_registry) = metrics_registry {
 			Ok(Some(Self {
@@ -181,7 +119,6 @@
 		} else {
 			Ok(None)
 		}
->>>>>>> 3e96b8ec
 	}
 }
 
