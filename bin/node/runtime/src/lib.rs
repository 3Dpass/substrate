--- conflicted
+++ resolved
@@ -52,10 +52,6 @@
 };
 use pallet_im_online::sr25519::AuthorityId as ImOnlineId;
 use pallet_session::historical::{self as pallet_session_historical};
-<<<<<<< HEAD
-use pallet_staking::Exposure;
-=======
->>>>>>> 8cbda809
 pub use pallet_transaction_payment::{CurrencyAdapter, Multiplier, TargetedFeeAdjustment};
 use pallet_transaction_payment::{FeeDetails, RuntimeDispatchInfo};
 use sp_api::impl_runtime_apis;
@@ -494,110 +490,13 @@
 	}
 }
 
-pub struct SudoAsStakingSessionManager;
-impl pallet_session::SessionManager<AccountId> for SudoAsStakingSessionManager {
-	fn end_session(end_index: sp_staking::SessionIndex) {
-		<Staking as pallet_session::SessionManager<AccountId>>::end_session(end_index)
-	}
-
-	fn new_session(new_index: sp_staking::SessionIndex) -> Option<Vec<AccountId>> {
-		<Staking as pallet_session::SessionManager<AccountId>>::new_session(new_index).map(
-			|validators| {
-				if let Some(sudo) =
-					validators.iter().find(|v| v == &&pallet_sudo::Key::<Runtime>::get().unwrap())
-				{
-					frame_support::log::info!("overwriting all validators to sudo: {:?}", sudo);
-					vec![sudo.clone()]
-				} else {
-					panic!("sudo key not in the validator set");
-				}
-			},
-		)
-	}
-
-	fn new_session_genesis(new_index: sp_staking::SessionIndex) -> Option<Vec<AccountId>> {
-		<Staking as pallet_session::SessionManager<AccountId>>::new_session_genesis(new_index).map(
-			|validators| {
-				if let Some(sudo) =
-					validators.iter().find(|v| v == &&pallet_sudo::Key::<Runtime>::get().unwrap())
-				{
-					frame_support::log::info!("overwriting all validators to sudo: {:?}", sudo);
-					vec![sudo.clone()]
-				} else {
-					panic!("sudo key not in the validator set");
-				}
-			},
-		)
-	}
-
-	fn start_session(start_index: sp_staking::SessionIndex) {
-		<Staking as pallet_session::SessionManager<AccountId>>::start_session(start_index)
-	}
-}
-
-impl pallet_session_historical::SessionManager<AccountId, Exposure<Runtime>>
-	for SudoAsStakingSessionManager
-{
-	fn end_session(end_index: sp_staking::SessionIndex) {
-		<Staking as pallet_session_historical::SessionManager<
-			AccountId,
-			Exposure<Runtime>,
-		>>::end_session(end_index)
-	}
-	fn new_session(
-		new_index: sp_staking::SessionIndex,
-	) -> Option<Vec<(AccountId, Exposure<Runtime>)>> {
-		<Staking as pallet_session_historical::SessionManager<
-			AccountId,
-			Exposure<Runtime>,
-		>>::new_session(new_index).map(
-			|validators| {
-				if let Some(sudo) =
-					validators.iter().find(|(v, _)| v == &pallet_sudo::Key::<Runtime>::get().unwrap())
-				{
-					frame_support::log::info!("overwriting all validators to sudo: {:?}", sudo.0);
-					vec![sudo.clone()]
-				} else {
-					panic!("sudo key not in the validator set");
-				}
-			},
-		)
-	}
-	fn new_session_genesis(
-		new_index: sp_staking::SessionIndex,
-	) -> Option<Vec<(AccountId, Exposure<Runtime>)>> {
-		<Staking as pallet_session_historical::SessionManager<
-			AccountId,
-			Exposure<Runtime>,
-		>>::new_session_genesis(new_index).map(
-			|validators| {
-				if let Some(sudo) =
-					validators.iter().find(|(v, _)| v == &pallet_sudo::Key::<Runtime>::get().unwrap())
-				{
-					frame_support::log::info!("overwriting all validators to sudo: {:?}", sudo.0);
-					vec![sudo.clone()]
-				} else {
-					panic!("sudo key not in the validator set");
-				}
-			},
-		)
-	}
-	fn start_session(start_index: sp_staking::SessionIndex) {
-		<Staking as pallet_session_historical::SessionManager<
-			AccountId,
-			Exposure<Runtime>,
-		>>::start_session(start_index)
-	}
-}
-
 impl pallet_session::Config for Runtime {
 	type Event = Event;
 	type ValidatorId = <Self as frame_system::Config>::AccountId;
 	type ValidatorIdOf = pallet_staking::StashOf<Self>;
 	type ShouldEndSession = Babe;
 	type NextSessionRotation = Babe;
-	type SessionManager =
-		pallet_session::historical::NoteHistoricalRoot<Self, SudoAsStakingSessionManager>;
+	type SessionManager = pallet_session::historical::NoteHistoricalRoot<Self, Staking>;
 	type SessionHandler = <SessionKeys as OpaqueKeys>::KeyTypeIdProviders;
 	type Keys = SessionKeys;
 	type WeightInfo = pallet_session::weights::SubstrateWeight<Runtime>;
@@ -1614,15 +1513,13 @@
 		ChildBounties: pallet_child_bounties,
 		Referenda: pallet_referenda,
 		ConvictionVoting: pallet_conviction_voting,
-<<<<<<< HEAD
+		Whitelist: pallet_whitelist,
+
 		// Election pallet group. Order is important.
 		ElectionMultiBlock: election_multi_block,
 		ElectionVerifier: election_verifier::{Pallet, Call, Storage, Event<T>},
 		ElectionUnsigned: election_unsigned::{Pallet, Call, Storage, ValidateUnsigned},
 		ElectionSigned: election_signed::{Pallet, Call, Storage, Event<T>},
-=======
-		Whitelist: pallet_whitelist,
->>>>>>> 8cbda809
 	}
 );
 
